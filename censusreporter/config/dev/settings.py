from config.base.settings import *

DEBUG = True
TEMPLATE_DEBUG = DEBUG
ROOT_URLCONF = 'config.dev.urls'
WSGI_APPLICATION = "config.dev.wsgi.application"

ALLOWED_HOSTS = [
    '127.0.0.1',
    'localhost',
]

EMBED_DATA_ROOT = PROJECT_ROOT + '/embed_data/'
EMBED_DATA_URL = '/embed_data/'

#API_URL = 'http://0.0.0.0:5000'

#CACHES = {
#    'default': {
#        'BACKEND': 'django.core.cache.backends.locmem.LocMemCache',
#        'LOCATION': 'unique-snowflake',
#    }
#}
CACHES = {
    'default': {
<<<<<<< HEAD
        'BACKEND': 'django.core.cache.backends.locmem.LocMemCache',
        'LOCATION': 'unique-snowflake',
        }
}

LOGGING['loggers']['censusreporter']['level'] = 'DEBUG'
=======
        'BACKEND': 'django.core.cache.backends.dummy.DummyCache',
    }
}
>>>>>>> 9bc018a1
<|MERGE_RESOLUTION|>--- conflicted
+++ resolved
@@ -23,15 +23,8 @@
 #}
 CACHES = {
     'default': {
-<<<<<<< HEAD
-        'BACKEND': 'django.core.cache.backends.locmem.LocMemCache',
-        'LOCATION': 'unique-snowflake',
-        }
-}
-
-LOGGING['loggers']['censusreporter']['level'] = 'DEBUG'
-=======
         'BACKEND': 'django.core.cache.backends.dummy.DummyCache',
     }
 }
->>>>>>> 9bc018a1
+
+LOGGING['loggers']['censusreporter']['level'] = 'DEBUG'