{% extends 'profile/_base_profile.html' %}{% load humanize %}

<<<<<<< HEAD
{% comment %}
{% block head_title %}{% firstof geography.this.full_name geography.this.short_name %} - {{ block.super }}{% endblock %}
{% endcomment %}}
{% block head_title %}{{ geography.short_name }} - {{ block.super }}{% endblock %}
=======
{% block head_title %}{{ geography.name }} - {{ block.super }}{% endblock %}
>>>>>>> 47cd255f

{% block head_css_extra %}
<link rel="stylesheet" href="http://cdn.leafletjs.com/leaflet-0.6.4/leaflet.css" />
<!--[if lte IE 8]>
    <link rel="stylesheet" href="http://cdn.leafletjs.com/leaflet-0.6.4/leaflet.ie.css" />
<![endif]-->
{% endblock %}

{% block body_id %}profile{% endblock %}

{% block header_content %}
<div id="cover-map" class="clearfix">
    <div id="cover-profile" class="wrapper">
        <article class="clearfix column-half">
            <header class="column-full">
                <h1 class="title">{{ geography.name }}{% for g in geography.parents %}, {{ g.name }}{% endfor %}</h1>
                {% comment %} <p class="caption">Data: {{ geography.year }}</p> {% endcomment %}
            </header>
            {% comment %}
            <div class="column-half">
                <div class="stat">
                    <span class="primary">
                        <span class="value">???</span>
                        <span class="name">Population</span>
                    </span>
                </div>
            </div>
            {% endcomment %}
            {% if geo_metadata.square_miles %}
            <div class="column-half">
                <div class="stat">
                    <span class="secondary">
                        <span class="value">{{ geo_metadata.square_miles|floatformat|intcomma }}</span>
                        <span class="name"> square miles</span>
                    </span>
                    <span class="secondary">
                        <span class="value">{{ geo_metadata.population_density|floatformat|intcomma }}</span>
                        <span class="name"> people per square mile</span>
                    </span>
                </div>
            </div>
            {% endif %}
        </article>
    </div>

    <div id="slippy-map"></div>
</div>
{% endblock %}

{% block content %}

<<<<<<< HEAD
<h1>{{ geography.long_name }}</h1>

{#}<p class="explain">Indexes show data as a percentage of state and national values, highlighting values that diverge by at least 20%.</p>{#}

{% comment %}
<article id="test" class="clearfix">
    <header class="section-contents">
        <h1>Table B02001</h1>
    </header>
    <div class="section-container">

        <section class="clearfix stat-row">
            <aside></aside>
            <div class="column-golden-wide">
                <h2>Race</h2>
                <table id="data-table" class="full-width">
                    <thead>
                        <tr>
                            <th class="name">Column</th>
                            <th class="value">Percentage</th>
                            <th class="value">Number</th>
                        </tr>
                    </thead>
                    <tbody>
                        <tr class="odd">
                            <td class="name indent-0">Total:</td>
                            <td class="value">
                                <span class="percentage">100%</span>
                            </td>
                            <td class="value">
                                <span class="raw-number">313,914,040</span>
                            </td>
                        </tr>

                        <tr class="even">
                            <td class="name indent-1">White alone</td>
                            <td class="value">
                                <span class="percentage">73.9%</span>
                            </td>
                            <td class="value">
                                <span class="raw-number">231,992,377</span>
                            </td>
                        </tr>

                        <tr class="odd">
                            <td class="name indent-1">Black or African American alone</td>
                            <td class="value">
                                <span class="percentage">12.6%</span>
                            </td>
                            <td class="value">
                                <span class="raw-number">39,623,138</span>
                            </td>
                        </tr>

                        <tr class="even">
                            <td class="name indent-1">American Indian and Alaska Native alone</td>

                            <td class="value">
                                <span class="percentage">0.8%</span>
                            </td>
                            <td class="value">
                                <span class="raw-number">2,563,505</span>
                            </td>
                        </tr>

                        <tr class="odd">
                            <td class="name indent-1">Asian alone</td>
                            <td class="value">
                                <span class="percentage">5%</span>
                            </td>
                            <td class="value">
                                <span class="raw-number">15,555,530</span>
                            </td>
                        </tr>

                        <tr class="even">
                            <td class="name indent-1">Native Hawaiian and Other Pacific Islander alone</td>
                            <td class="value">
                                <span class="percentage">0.2%</span>
                            </td>
                            <td class="value">
                                <span class="raw-number">543,198</span>
                            </td>
                        </tr>

                        <tr class="odd">
                            <td class="name indent-1">Some other race alone</td>
                            <td class="value">
                                <span class="percentage">4.6%</span>
                            </td>
                            <td class="value">
                                <span class="raw-number">14,562,678</span>
                            </td>
                        </tr>
                    </tbody>
                </table>
            </div>
            <div class="column-golden-narrow">
                <h2>Create a comparison with this table</h2>

                <div class="option-group">
                    <h2 class="option-header">Compare Spokane against&hellip;</h3>
                    <ul class="option-list">
                        <li><a href="">Other cities in Washington</a></li>
                        <li><a href="">Choose your own list of places to compare</a></li>
                    </ul>
                </div>

                <div class="option-group">
                    <h2 class="option-header">Divide Spokane by&hellip;</h2>
                    <ul class="option-list">
                        <li><a href="">Census Tracts</a></li>
                        <li><a href="">Block Groups</a></li>
                        <li><a href="">ZIP Codes</a></li>
                    </ul>
                </div>
            </div>
            {#}<div class="column-half" id="chart-column-testdata-marital_status_grouped-widowed" data-stat-type="scaled-percentage" data-chart-title="Marital status"></div>{#}
        </section>

    </div>
</article>
{% endcomment %}
=======
>>>>>>> 47cd255f

<p class="explain">Hover over charts and statistics for margins of error and additional information.</p>
<article id="demographics" class="clearfix">
    <header class="section-contents">
        <h1>Demographics</h1>
    </header>
    <div class="section-container">

        <section class="clearfix stat-row">
            <h2 class="column-header"><a class="permalink" href="#age" id="age">Age <i class="fa fa-link"></i></a></h2>
            <aside>
            </aside>
            <div class="column-quarter">
                {% include 'profile/_blocks/_stat_list.html' with stat=demographics.median_age stat_type='number' %}
            </div>
            <div class="column-half" id="chart-histogram-demographics-age_group_distribution" data-stat-type="scaled-percentage" data-chart-title="Population by age range"></div>
            <div class="column-quarter" id="chart-pie-demographics-age_category_distribution" data-stat-type="percentage" data-chart-title="Population by age category"></div>
        </section>
        <section class="clearfix stat-row">
            <aside></aside>
            <div class="column-two-thirds">
                <h2 class="column-header"><a class="permalink" href="#pop_group" id="pop_group">Population group<i class="fa fa-link"></i></a></h2>
                <div id="chart-column-demographics-population_group_distribution" data-stat-type="scaled-percentage"></div>
            </div>
        </section>
    </div>
</article>

<article id="service_delivery" class="clearfix">
    <header class="section-contents">
        <h1>Service delivery</h1>
    </header>
    <div class="section-container">

        <section class="clearfix stat-row">
            <h2><a class="permalink" href="#water" id="water">Water <i class="fa fa-link"></i></a></h2>
            <aside>
            </aside>
            <div class="column-third">
                {% include 'profile/_blocks/_stat_list.html' with stat=service_delivery.percentage_water_from_service_provider stat_type='percentage' %}
            </div>
            <div class="column-third" id="chart-pie-service_delivery-water_source_distribution" data-stat-type="percentage" data-chart-title="Population by water source"></div>
        </section>

        <section class="clearfix stat-row">
            <h2><a class="permalink" href="#refuse" id="refuse">Refuse disposal <i class="fa fa-link"></i></a></h2>
            <aside>
            </aside>
            <div class="column-third">
                {% include 'profile/_blocks/_stat_list.html' with stat=service_delivery.percentage_ref_disp_from_service_provider stat_type='percentage' %}
            </div>
            <div class="column-third" id="chart-pie-service_delivery-refuse_disposal_distribution" data-chart-title="Population by refuse disposal" data-stat-type="percentage"></div>
        </section>

        {% comment %}
        <section class="clearfix stat-row">
            <h2><a class="permalink" href="#geographical-mobility" id="geographical-mobility">Geographical mobility <i class="fa fa-link"></i></a></h2>
            <aside>
            </aside>
            <div class="column-third">
                {% include 'profile/_blocks/_stat_list.html' with stat=housing.migration.moved_since_previous_year stat_type='percentage' %}
            </div>
            <div class="column-two-thirds" id="chart-histogram-housing-migration_distribution" data-stat-type="scaled-percentage" data-chart-title="Population migration since previous year"></div>
        </section>
        {% endcomment %}

    </div>
</article>

<article id="economics" class="clearfix">
    <header class="section-contents">
        <h1>Economics</h1>
    </header>
    <div class="section-container">
        <section class="clearfix stat-row">
            <h2><a class="permalink" href="#income" id="income">Income <i class="fa fa-link"></i></a></h2>
            <aside>
            </aside>
            <div class="column-third" id="chart-pie-economics-employment_status" data-chart-title="Population by employment status" data-stat-type="percentage" data-qualifier="Universe: {{ economics.employment_status.metadata.universe }}"></div>
            <div class="column-two-thirds" id="chart-histogram-economics-individual_income_distribution" data-chart-title="Employees by monthly income" data-stat-type="scaled-percentage" data-qualifier="Universe: {{ economics.individual_income_distribution.metadata.universe }}"></div>
        </section>
        <section class="clearfix stat-row">
            <h2><a class="permalink" href="#sector" id="sector">Sector<i class="fa fa-link"></i></a></h2>
            <aside>
            </aside>
            <div class="column-third" id="chart-pie-economics-sector_type_distribution" data-chart-title="Population by type of sector" data-stat-type="percentage"></div>
        </section>
    </div>
</article>

<article id="education" class="clearfix">
    <header class="section-contents">
        <h1>Education</h1>
    </header>
    <div class="section-container">

        <section class="clearfix stat-row">
            <h2><a class="permalink" href="#highest-educational-level" id="highest-educational-level">Educational level <i class="fa fa-link"></i></a></h2>
            <aside>
            </aside>
            <div class="column-half">
                <div class="column-half">
                    {% include 'profile/_blocks/_stat_list.html' with stat=education.educational_attainment.percent_get_or_higher stat_type='percentage' %}
                </div>
                <div class="column-half">
                    {% include 'profile/_blocks/_stat_list.html' with stat=education.educational_attainment.percent_fet_or_higher stat_type='percentage' %}
                </div>
            </div>
            <div class="column-half" id="chart-histogram-education-educational_attainment_distribution" data-stat-type="scaled-percentage" data-chart-title="Population by highest educational level" data-qualifier="Universe: {{ education.educational_attainment_distribution.metadata.universe }}"></div>
        </section>

    </div>
</article>
{% endblock %}

{% block body_javascript_extra %}
{#}<script src="http://d3js.org/d3.v3.min.js"></script>{#}
<script src="{{ STATIC_URL }}js/vendor/d3.v3.min.js"></script>
<script src="{{ STATIC_URL }}js/vendor/topojson.v1.min.js"></script>
<script src="http://cdn.leafletjs.com/leaflet-0.6.4/leaflet.js"></script>
<script src="{{ STATIC_URL }}js/charts.js"></script>
<script type="text/javascript">

var geo_level = '{{ geography.level }}';
var geo_code = '{{ geography.code }}';

d3.json("http://maps.code4sa.org/political/" + geo_level + "?filter[" + geo_level + "]=" + geo_code, function(error, topo) {
  var allowMapDrag = (browserWidth > 480) ? true : false;

  // draw a geom
  var map = L.map('slippy-map', {
      scrollWheelZoom: false,
      zoomControl: false,
      doubleClickZoom: false,
      boxZoom: false,
      keyboard: false,
      dragging: allowMapDrag,
      touchZoom: allowMapDrag
  });

  if (allowMapDrag) {
      map.addControl(new L.Control.Zoom({
          position: 'topright'
      }));
  }

  // add imagery
  L.tileLayer('http://{s}.tile.osm.org/{z}/{x}/{y}.png', {
      attribution: 'Map data &copy; <a href="http://openstreetmap.org">OpenStreetMap</a> contributors, <a href="http://creativecommons.org/licenses/by-sa/2.0/">CC-BY-SA</a>, Imagery © <a href="http://cloudmade.com">CloudMade</a>',
      maxZoom: 13
  }).addTo(map);

  var featureLayer = L.geoJson(topojson.feature(topo, topo.objects.demarcation), {
      style: {
          "fillColor": "#66c2a5",
          "color": "#777",
          "weight": 2,
          "clickable": false
      }
  });
  map.addLayer(featureLayer);
  var objBounds = featureLayer.getBounds();

  if (browserWidth > 768) {
      var z;
      for(z = 16; z > 2; z--) {
          var swPix = map.project(objBounds.getSouthWest(), z),
              nePix = map.project(objBounds.getNorthEast(), z),
              pixWidth = Math.abs(nePix.x - swPix.x),
              pixHeight = Math.abs(nePix.y - swPix.y);
          if (pixWidth <  500 && pixHeight < 400) {
              break;
          }
      }

      map.setView(featureLayer.getBounds().getCenter(), z);
      map.panBy([-270, 0], {animate: false});
  } else {
      map.fitBounds(featureLayer.getBounds());
  }
});

var Charts = {},
    chartContainers = $('[id^=chart-]'),
    defaultDataRelease = '{{ geography.census_release }}',
    profileData = {{ profile_data_json }};

var gracefulType = function(chartType) {
    // convert certain chart types to more readable versions at narrow widths
    if (browserWidth <= 640) {
        if (chartType == 'column' || chartType == 'histogram') {
            return 'bar'
        } else if (chartType == 'grouped_column') {
            return 'grouped_bar'
        }
    }
    return chartType
}

$.each(chartContainers, function(i) {
    var chartID = $(this).prop('id'),
        chartDataID = chartID.replace('chart-','').replace('alt-','').split('-'),
        chartType = gracefulType(chartDataID[0]),
        chartData = profileData[chartDataID[1]],
        chartChartTitle = $(this).data('chart-title'),
        chartChartShowYAxis = $(this).data('chart-show-y-axis'),
        chartInitialSort = $(this).data('initial-sort'),
        chartStatType = $(this).data('stat-type'),
        chartQualifier = $(this).data('qualifier') || null,
        comparisonThisName = '{{ geography.this.short_name }}',
        comparisonCountyName = '{{ geography.county.short_name }}',
        comparisonStateName = '{{ geography.state.short_name }}';

    // allow arbitrary nesting in API data structure
    var drilldown = chartDataID.length - 1;
    if (drilldown >= 2) {
        for (var i = 2; i <= drilldown; i++) {
            chartData = chartData[chartDataID[i]]
        }
    }

    // determine whether data point is from anything other
    // than the primary ACS release for this page
    for (var key in chartData) if (chartData.hasOwnProperty(key)) break;
    var thisRelease = null,
        noteRelease = (thisRelease != defaultDataRelease) ? thisRelease + ' data' : null;

    /*chartQualifier = (chartQualifier && noteRelease) ? Array(chartQualifier, noteRelease)
            .filter(function(n) { return n }).join('; ') : null;*/

    Charts[i] = Chart({
        chartContainer: chartID,
        chartType: chartType,
        chartHeight: 160,
        chartData: chartData,
        chartQualifier: chartQualifier,
        chartChartTitle: chartChartTitle,
        chartInitialSort: chartInitialSort,
        chartStatType: chartStatType,
        comparisonThisName: comparisonThisName,
        comparisonCountyName: comparisonCountyName,
        comparisonStateName: comparisonStateName
    });
});

var flaggedMOE = $('.stat-row sup'),
    daggerNote = '<p><sup>&dagger;</sup> Margin of error is at least 10 percent of the total value. Take care with this statistic.</p>';

flaggedMOE.closest('.stat-row').find('aside').html(daggerNote);

</script>
{% endblock %}<|MERGE_RESOLUTION|>--- conflicted
+++ resolved
@@ -1,13 +1,6 @@
 {% extends 'profile/_base_profile.html' %}{% load humanize %}
 
-<<<<<<< HEAD
-{% comment %}
-{% block head_title %}{% firstof geography.this.full_name geography.this.short_name %} - {{ block.super }}{% endblock %}
-{% endcomment %}}
 {% block head_title %}{{ geography.short_name }} - {{ block.super }}{% endblock %}
-=======
-{% block head_title %}{{ geography.name }} - {{ block.super }}{% endblock %}
->>>>>>> 47cd255f
 
 {% block head_css_extra %}
 <link rel="stylesheet" href="http://cdn.leafletjs.com/leaflet-0.6.4/leaflet.css" />
@@ -23,7 +16,7 @@
     <div id="cover-profile" class="wrapper">
         <article class="clearfix column-half">
             <header class="column-full">
-                <h1 class="title">{{ geography.name }}{% for g in geography.parents %}, {{ g.name }}{% endfor %}</h1>
+                <h1 class="title">{{ geography.long_name }}</h1>
                 {% comment %} <p class="caption">Data: {{ geography.year }}</p> {% endcomment %}
             </header>
             {% comment %}
@@ -59,132 +52,6 @@
 
 {% block content %}
 
-<<<<<<< HEAD
-<h1>{{ geography.long_name }}</h1>
-
-{#}<p class="explain">Indexes show data as a percentage of state and national values, highlighting values that diverge by at least 20%.</p>{#}
-
-{% comment %}
-<article id="test" class="clearfix">
-    <header class="section-contents">
-        <h1>Table B02001</h1>
-    </header>
-    <div class="section-container">
-
-        <section class="clearfix stat-row">
-            <aside></aside>
-            <div class="column-golden-wide">
-                <h2>Race</h2>
-                <table id="data-table" class="full-width">
-                    <thead>
-                        <tr>
-                            <th class="name">Column</th>
-                            <th class="value">Percentage</th>
-                            <th class="value">Number</th>
-                        </tr>
-                    </thead>
-                    <tbody>
-                        <tr class="odd">
-                            <td class="name indent-0">Total:</td>
-                            <td class="value">
-                                <span class="percentage">100%</span>
-                            </td>
-                            <td class="value">
-                                <span class="raw-number">313,914,040</span>
-                            </td>
-                        </tr>
-
-                        <tr class="even">
-                            <td class="name indent-1">White alone</td>
-                            <td class="value">
-                                <span class="percentage">73.9%</span>
-                            </td>
-                            <td class="value">
-                                <span class="raw-number">231,992,377</span>
-                            </td>
-                        </tr>
-
-                        <tr class="odd">
-                            <td class="name indent-1">Black or African American alone</td>
-                            <td class="value">
-                                <span class="percentage">12.6%</span>
-                            </td>
-                            <td class="value">
-                                <span class="raw-number">39,623,138</span>
-                            </td>
-                        </tr>
-
-                        <tr class="even">
-                            <td class="name indent-1">American Indian and Alaska Native alone</td>
-
-                            <td class="value">
-                                <span class="percentage">0.8%</span>
-                            </td>
-                            <td class="value">
-                                <span class="raw-number">2,563,505</span>
-                            </td>
-                        </tr>
-
-                        <tr class="odd">
-                            <td class="name indent-1">Asian alone</td>
-                            <td class="value">
-                                <span class="percentage">5%</span>
-                            </td>
-                            <td class="value">
-                                <span class="raw-number">15,555,530</span>
-                            </td>
-                        </tr>
-
-                        <tr class="even">
-                            <td class="name indent-1">Native Hawaiian and Other Pacific Islander alone</td>
-                            <td class="value">
-                                <span class="percentage">0.2%</span>
-                            </td>
-                            <td class="value">
-                                <span class="raw-number">543,198</span>
-                            </td>
-                        </tr>
-
-                        <tr class="odd">
-                            <td class="name indent-1">Some other race alone</td>
-                            <td class="value">
-                                <span class="percentage">4.6%</span>
-                            </td>
-                            <td class="value">
-                                <span class="raw-number">14,562,678</span>
-                            </td>
-                        </tr>
-                    </tbody>
-                </table>
-            </div>
-            <div class="column-golden-narrow">
-                <h2>Create a comparison with this table</h2>
-
-                <div class="option-group">
-                    <h2 class="option-header">Compare Spokane against&hellip;</h3>
-                    <ul class="option-list">
-                        <li><a href="">Other cities in Washington</a></li>
-                        <li><a href="">Choose your own list of places to compare</a></li>
-                    </ul>
-                </div>
-
-                <div class="option-group">
-                    <h2 class="option-header">Divide Spokane by&hellip;</h2>
-                    <ul class="option-list">
-                        <li><a href="">Census Tracts</a></li>
-                        <li><a href="">Block Groups</a></li>
-                        <li><a href="">ZIP Codes</a></li>
-                    </ul>
-                </div>
-            </div>
-            {#}<div class="column-half" id="chart-column-testdata-marital_status_grouped-widowed" data-stat-type="scaled-percentage" data-chart-title="Marital status"></div>{#}
-        </section>
-
-    </div>
-</article>
-{% endcomment %}
-=======
->>>>>>> 47cd255f
 
 <p class="explain">Hover over charts and statistics for margins of error and additional information.</p>
 <article id="demographics" class="clearfix">
