{% load staticfiles %}
<!DOCTYPE html>
<!--[if lt IE 7]>      <html class="no-js lt-ie9 lt-ie8 lt-ie7"> <![endif]-->
<!--[if IE 7]>         <html class="no-js lt-ie9 lt-ie8"> <![endif]-->
<!--[if IE 8]>         <html class="no-js lt-ie9"> <![endif]-->
<!--[if gt IE 8]><!--> <html class="no-js"> <!--<![endif]-->
    <head>
        <meta charset="utf-8">
        <meta http-equiv="X-UA-Compatible" content="IE=edge,chrome=1">
        <title>{% block head_title %}Wazi{% endblock %}</title>
        <meta name="description" content="{% block head_meta_description %}{% endblock %}">
        <meta name="viewport" content="width=device-width, initial-scale=1">
        {% block head_css %}
        <link rel="stylesheet" href="{{ STATIC_URL }}css/vendor/normalize.min.css">
        <link rel="stylesheet" href="{% static 'css/app.css' %}">
        <link rel="stylesheet" href="{% static 'css/mma.css' %}">
        {% block head_css_extra %}{% endblock %}{% endblock head_css %}
        {% block head_javascript %}
        <script src="//cdn.jsdelivr.net/g/modernizr@2.7,respond@1.4"></script>
        {% block head_javascript_extra %}{% endblock %}{% endblock %}
        <!-- Begin Google Analytics -->
        <script>
            (function(i,s,o,g,r,a,m){i['GoogleAnalyticsObject']=r;i[r]=i[r]||function(){
            (i[r].q=i[r].q||[]).push(arguments)},i[r].l=1*new Date();a=s.createElement(o),
            m=s.getElementsByTagName(o)[0];a.async=1;a.src=g;m.parentNode.insertBefore(a,m)
            })(window,document,'script','//www.google-analytics.com/analytics.js','ga');

            ga('create', 'UA-48399585-5', 'wazimap.co.za');
            ga('send', 'pageview');

        </script>
        <!-- End Google Analytics -->
        <link rel="shortcut icon" href="{{ STATIC_URL }}img/icons/favicon.ico" />
        <link rel="apple-touch-icon-precomposed" href="{{ STATIC_URL }}img/icons/touch-icon-144x144.png" sizes="144x144" />
        {% block head_facebook_tags %}{% endblock %}
        {% block head_twitter_tags %}{% endblock %}
        <!-- Page generated: {% now "Y-m-d H:i:s.u" %} -->
    </head>
    <body id="{% block body_id %}{% endblock %}" class="{% block body_class %}{% endblock %}">
        {% block body %}
        <!--[if lt IE 7]>
            <p class="chromeframe">You are using an <strong>outdated</strong> browser. Please <a href="http://browsehappy.com/">upgrade your browser</a> or <a href="http://www.google.com/chromeframe/?redirect=true">activate Google Chrome Frame</a> to improve your experience.</p>
        <![endif]-->

        {% block header %}
        <header id="page-header">
            <div id="page-header-title" class="wrapper clearfix">
                {% if not hide_nav_tools %}
                <i id="menu-toggle" class="fa fa-bars"></i>
                {% endif %}
                <a class="title" href="{% url 'homepage' %}">
                    <img src="{% static 'img/wazi-logo.png' %}"> Wazi
                </a>
                {% if not hide_nav_tools %}
                <div id="menu" class="tool-set clearfix">
                    <div class="tool-group">
<<<<<<< HEAD
                        <input name="geography_select" id="geography-select" type="text" placeholder="Start typing a place name or address..." autocomplete="off">
=======
                        <input name="geography_select" id="geography-select" type="text" placeholder="Start typing to profile a place..." autocomplete="off">
                    </div>
                    {% if not hide_nav_compare %}
                    <span class="separator">or</span>
                    <div class="tool-group">
                        <a class="button" href="{% url 'table_search' %}">
                            <i class="fa fa-chevron-circle-right"></i>
                            Search for data
                        </a>
>>>>>>> 9bc018a1
                    </div>
                </div>
                {% endif %}
                <a class="logo" href="http://www.mediamonitoringafrica.org/" target="_blank">
                    <img src="{% static 'img/mma.png' %}">
                </a>
            </div>
        </header>
        {% block header_content %}{% endblock header_content %}
        {% endblock %}

        {% block content_container %}
        <div class="content-container wrapper clearfix">
            {% block content %}{% endblock %}
        </div>
        {% endblock %}
        
        <footer id="page-footer">
            <section class="wrapper footer-container clearfix">
                {% block footer_content %}
                <ul class="ul-icon-list">
                    <li class="column-quarter">
                        <i class="fa fa-github"></i> <a href="https://github.com/Code4SA/censusreporter" target="_blank">Wazi on Github</a>
                    </li>
                    <li class="column-quarter">
                        <i class="fa fa-th-list"></i> <a href="http://www.mediamonitoringafrica.org/" target="_blank">Media Monitoring Africa Home</a>
                    </li>
                    <li class="column-quarter">
                        <i class="fa fa-twitter"></i> <a href="http://twitter.com/MediaMattersZA" target="_blank">@MediaMattersZA</a>
                    </li>
                    <li class="column-quarter">
                        <i class="fa fa-envelope"></i> <a href="mailto:info@mma.org.za">Email us</a>
                    </li>
                </ul>
                <ul class="ul-icon-list">
                    <li class="column-quarter">
                        <i class="fa fa-bar-chart-o"></i> <a href="http://www.statssa.gov.za/" target="_blank">Census 2011 data from Stats SA</a>
                    </li>
                    <li class="column-quarter">
                        <i class="fa fa-check-square"></i> <a href="http://www.elections.org.za/" target="_blank">Elections data from the IEC</a>
                    </li>
                    <li class="column-quarter">
                        <i class="fa fa-github"></i> Built on <a href="http://censusreporter.org" target="_blank">CensusReporter.org</a>
                    </li>
                    <li class="column-quarter">
                        <a href="http://www.code4sa.org/"><img src="{% static 'img/code4sa-logo-small.png' %}"></a>
                    </li>
                </ul>
                {% endblock footer_content %}
            </section>
        </footer>
        {% endblock body %}

        {% block body_javascript %}
        <!--[if gte IE 9]><!-->
        <script src="//cdn.jsdelivr.net/g/jquery@2.1,d3js@3.4,typeahead.js@0.10.2(typeahead.bundle.min.js),underscorejs@1.6,spinjs@1.3,handlebarsjs@1.3(handlebars.min.js)"></script>
        <!--<![endif]-->
        
        <!-- local patched version of r2d3 handles percentage widths, HTML overlays -->
        <!--[if lte IE 8]>
        <script src="{{ STATIC_URL }}js/vendor/r2d3.js" charset="utf-8"></script>
        <script src="//cdnjs.cloudflare.com/ajax/libs/aight/1.2.2/aight.min.js"></script>
        <script src="//cdnjs.cloudflare.com/ajax/libs/aight/1.2.2/aight.d3.min.js"></script>
        <script src="//cdnjs.cloudflare.com/ajax/libs/jquery/1.9.1/jquery.js"></script>
        <script src="//cdn.jsdelivr.net/g/typeahead.js@0.10.2(typeahead.bundle.min.js),underscorejs@1.6,spinjs@1.3,handlebarsjs@1.3(handlebars.min.js)"></script>
        <![endif]-->
        
        <!--[if lte IE 9]>
        <script src="//cdnjs.cloudflare.com/ajax/libs/jquery-ajaxtransport-xdomainrequest/1.0.1/jquery.xdomainrequest.min.js"></script>
        <![endif]-->
        
        <script src="{% static 'js/app.js' %}"></script>
        <script src="{% static 'js/glossary.js' %}"></script>
        <script src="{% static 'js/widget.geo.select.js' %}"></script>
        {% block body_javascript_extra %}{% endblock %}{% endblock body_javascript %}
        <script src="{% static 'js/widget.uservoice.js' %}"></script>
    </body>
</html><|MERGE_RESOLUTION|>--- conflicted
+++ resolved
@@ -54,20 +54,19 @@
                 {% if not hide_nav_tools %}
                 <div id="menu" class="tool-set clearfix">
                     <div class="tool-group">
-<<<<<<< HEAD
                         <input name="geography_select" id="geography-select" type="text" placeholder="Start typing a place name or address..." autocomplete="off">
-=======
-                        <input name="geography_select" id="geography-select" type="text" placeholder="Start typing to profile a place..." autocomplete="off">
                     </div>
                     {% if not hide_nav_compare %}
+                    {% comment %}
                     <span class="separator">or</span>
                     <div class="tool-group">
                         <a class="button" href="{% url 'table_search' %}">
                             <i class="fa fa-chevron-circle-right"></i>
                             Search for data
                         </a>
->>>>>>> 9bc018a1
                     </div>
+                    {% endcomment %}
+                    {% endif %}
                 </div>
                 {% endif %}
                 <a class="logo" href="http://www.mediamonitoringafrica.org/" target="_blank">
