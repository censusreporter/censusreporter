--- conflicted
+++ resolved
@@ -679,89 +679,7 @@
         
         return chart;
     }
-<<<<<<< HEAD
-
-=======
-    
-    chart.toggleDataDrawer = function() {
-        var row = d3.select(chart.findAncestor(this, 'section'));
-        chart.dataDrawer = row.select("#data-drawer");
-        
-        if (chart.dataDrawer.empty()) {
-            d3.select(this).text('Hide the data');
-            
-            chart.chartContainer.classed("highlighted", true);
-            
-            chart.dataDrawer = row.append("div")
-                    .attr("id", "data-drawer")
-                    .attr("class", "column-full");
-                    
-            chart.dataDrawer.append("h3")
-                    .attr("class", "chart-title")
-                    .text(function() {
-                        if (!!chart.chartChartTitle) {
-                            return chart.chartChartTitle + " (Table " + chart.capitalize(chart.initialData.metadata.table_id) + ")"
-                        }
-                        return "Table " + chart.capitalize(chart.initialData.metadata.table_id)
-                    });
-
-            chart.dataTable = chart.dataDrawer.append("table")
-                    .attr("id", "data-table")
-                    .attr("class", "full-width");
-                    
-            chart.dataTableHeader = chart.dataTable.append("thead")
-                .append("tr")
-                    .html(function() { return chart.makeDataDrawerHeader(chart.chartDataValues[0]) });
-
-            chart.tableRows = chart.dataTable.append("tbody")
-                .selectAll("tr")
-                    .data(chart.chartDataValues)
-                .enter().append("tr")
-                    .html(function(d) { return chart.makeDataDrawerRow(d) });
-        } else {
-            chart.dataDrawer.remove();
-            d3.select(this).text('Show the data');
-            chart.chartContainer.classed("highlighted", false);
-        }
-    }
-    
-    chart.makeDataDrawerHeader = function(d) {
-        var places = ['this', 'province', 'country'],
-            rowBits = ['<th class="name">Column</th>'],
-            colspan,
-            cellContents;
-            
-        places.forEach(function(k, i) {
-            if (d.context.values[k] >= 0) {
-                colspan = (d.context.numerators[k] !== null) ? 2 : 1;
-                cellContents = chart.comparisonNames[k];
-                rowBits.push('<th class="name" colspan="' + colspan + '">' + cellContents + '</th>');
-            }
-        });
-        return rowBits.join('');
-    }
-    
-    chart.makeDataDrawerRow = function(d) {
-        var places = ['this', 'province', 'country'],
-            rowBits = ['<td class="name">' + d.name + '</td>'],
-            cellContents;
-            
-        places.forEach(function(k, i) {
-            if (d.context.values[k] >= 0) {
-                // add the primary value
-                rowBits.push('<td class="value">' + chart.valFmt(d.context.values[k]) + ' </td>');
-
-                // add the numerator value if it exists
-                if (d.context.numerators[k] !== null) {
-                    cellContents = chart.commaFmt(d.context.numerators[k]);
-                    rowBits.push('<td class="value">' + cellContents + '</td>');
-                }
-            }
-        });
-        return rowBits.join('');
-    }
-    
->>>>>>> a0835800
+
     chart.initHovercard = function() {
         chart.hovercard = chart.chartContainer.append("div")
             .attr("class", "hovercard")
