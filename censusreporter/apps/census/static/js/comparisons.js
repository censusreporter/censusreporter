/*
Pass in an options object, fetch data, get back a comparison view.

Comparison({
    tableID: '{{ table }}', # string
    dataFormat: '{{ data_format }}', # 'table' or 'distribution'
    geoIDs: '{{ geo_list }}', # an array
    primaryGeoID: '{{ primary_geo_id }}', # string
    topicSelect: '#topic-select',
    topicSelectContainer: '#query-topic-picker',
    dataHeader: '#header-container',
    dataWrapper: '#data-display',
    dataContainer: '#data-container'
})

This expects to have Underscore, D3 and jQuery.
*/

function Comparison(options) {
    var comparison = {
        tableSearchAPI: '/api/1.0/table',
        geoSearchAPI: '/place-search/json/',
        rootGeoAPI: 'http://api.censusreporter.org/1.0/geo/tiger2012/',
        dataAPI: '/api/1.0/data/show/latest'
    };
    
    comparison.init = function(options) {
        // establish our base vars
        comparison.tableID = options.tableID;
        comparison.dataFormat = options.dataFormat;
        comparison.geoIDs = options.geoIDs;
        comparison.primaryGeoID = options.primaryGeoID || (comparison.geoIDs.length == 1) ? comparison.geoIDs[0] : null;
        comparison.chosenSumlevAncestorList = '010,020,030,040,050,060,160,250,310,500,610,620,860,950,960,970';
        // jQuery things
        comparison.$topicSelect = $(options.topicSelect);
        comparison.$topicSelectContainer = $(options.topicSelectContainer);
        comparison.$displayHeader = $(options.displayHeader);
        comparison.$displayWrapper = $(options.displayWrapper);
        comparison.$pageWrapper = $(options.pageWrapper) || $('.data-view');
        // D3 things
        comparison.headerContainer = d3.select(options.displayHeader);
        comparison.dataContainer = d3.select(options.dataContainer);
        comparison.aside = d3.select('aside');
        
        // add the "change table" widget and listener
        comparison.makeTopicSelectWidget();
        
        // go get the data
        comparison.getData();
        return comparison;
    }
    
    comparison.getData = function() {
        if (comparison.tableID && comparison.geoIDs) {
            var params = {
                table_ids: comparison.tableID,
                geo_ids: comparison.geoIDs.join(',')
            }
            $.getJSON(comparison.dataAPI, params)
                .done(function(results) {
                    comparison.data = comparison.cleanData(results);
                    comparison.addStandardMetadata();
                    comparison.makeDataDisplay();
                })
                .fail(function(xhr, textStatus, error) {
                    var message = $.parseJSON(xhr.responseText);
                    comparison.$displayWrapper.html('<h1>Error</h1><p class="message display-type clearfix"><span class="message-error">'+message.error+'</span></p>');
                });
        }
        return comparison;
    }
    
    comparison.addStandardMetadata = function() {
        // get any params from the hash
        comparison.makeHashObj();
        
        comparison.table = comparison.data.tables[comparison.tableID];
        comparison.release = comparison.data.release;
        comparison.values = comparison.data.data;
        comparison.thisSumlev = (!!comparison.primaryGeoID) ? comparison.primaryGeoID.split('-')[0] : null;
        comparison.statType = comparison.getStatType(),
        comparison.sortedPlaces = comparison.getSortedPlaces('name');

        comparison.denominatorColumn = (!!comparison.table.denominator_column_id) ? jQuery.extend({id: comparison.table.denominator_column_id}, comparison.table.columns[comparison.table.denominator_column_id]) : null;
        comparison.valueType = (!!comparison.denominatorColumn) ? 'percentage' : 'estimate';
        comparison.valueType = comparison.hash.valueType || comparison.valueType;

        // prep the column keys and names
        if (!!comparison.denominatorColumn) {
            delete comparison.table.columns[comparison.denominatorColumn.id]
            // add percentage values to column data
            comparison.addPercentageDataValues();
        }
        comparison.columnKeys = _.keys(comparison.table.columns);
        comparison.prefixColumnNames(comparison.table.columns);
        
        // determine whether we have a primary geo to key off of
        if (!!comparison.primaryGeoID && !!comparison.data.geography[comparison.primaryGeoID]) {
            comparison.primaryGeoName = comparison.data.geography[comparison.primaryGeoID].name
        } else {
            // case where primaryGeoID is passed as param, but not part of data returned by API
            comparison.primaryGeoID = null
        }
        // validated list of geoIDs with data
        comparison.dataGeoIDs = _.keys(comparison.values);
        // create groupings of geoIDs by sumlev
        comparison.sumlevMap = comparison.makeSumlevMap();
        comparison.addToggleViewListener();
    }
    
    comparison.makeDataDisplay = function() {
        if (comparison.dataFormat == 'table') {
            comparison.makeGridDisplay();
        }
        if (comparison.dataFormat == 'map') {
            comparison.makeMapDisplay();
        }
        if (comparison.dataFormat == 'distribution') {
            comparison.makeDistributionDisplay();
        }
    }




    // BEGIN THE MAP-SPECIFIC THINGS
    comparison.makeMapDisplay = function() {
        // some extra setup for map view
        // for triggering overflow-y: visible on table search
        comparison.lockedParent = $('#map-controls').css('max-height', function() {
            return (document.documentElement.clientHeight - 40) + 'px';
        })

        comparison.showStandardMetadata();
        comparison.addMapMetadata();

        comparison.makeMapDataSelector();
        comparison.makeMapLegendContainer();
        comparison.makeMapSumlevSelector();
        
        var allowMapDrag = (browserWidth > 480) ? true : false;

        var mapDataLoaded = function(features) {
            comparison.geoFeatures = features;
            comparison.mergeMapData();

            // draw the base map
            if (comparison.map) {
                // in case we're redrawing without refresh
                comparison.map.remove();
            }
            comparison.map = L.map('slippy-map', {
                scrollWheelZoom: false,
                zoomControl: false,
                dragging: allowMapDrag,
                touchZoom: allowMapDrag
            });
            if (allowMapDrag) {
                comparison.map.addControl(new L.Control.Zoom({
                    position: 'topright'
                }));
            }

<<<<<<< HEAD
            // add imagery
            L.tileLayer('http://{s}.tile.stamen.com/toner-lite/{z}/{x}/{y}.png', {
              attribution: 'Map tiles by <a href="http://stamen.com">Stamen Design</a>, <a href="http://creativecommons.org/licenses/by/3.0">CC BY 3.0</a> &mdash; Map data &copy; <a href="http://openstreetmap.org">OpenStreetMap</a> contributors, <a href="http://creativecommons.org/licenses/by-sa/2.0/">CC-BY-SA</a>',
              subdomains: 'abcd',
              maxZoom: 17
            }).addTo(comparison.map);
                

            // initial page load, make map with first column
            // and sumlev with the most geographies
            comparison.chosenColumn = comparison.columnKeys[0];
=======
            // initial page load, make map with currently selected
            // column (first column by default), and sumlev with the most
            // geographies
            if (document.location.hash.slice(0, 5) == '#col-') {
                var col = document.location.hash.slice(5);
                if (comparison.table.columns[col]) {
                    comparison.chosenColumn = col;
                }
            }

            if (!comparison.chosenColumn) {
                comparison.chosenColumn = comparison.columnKeys[0];
            }

>>>>>>> 79473e5b
            comparison.changeMapControls();
            comparison.showChoropleth();

            comparison.sumlevSelector.fadeIn();
            comparison.mapLegend.fadeIn();
            comparison.dataSelector.fadeIn();
        };

        comparison.loadMapData(mapDataLoaded);
        
        comparison.addGeographyCompareTools();
        if (!!comparison.denominatorColumn) {
            comparison.addMapNumberToggle(comparison.showChoropleth);
        }
        
        return comparison;
    }

    comparison.addMapNumberToggle = function(redrawFunc) {
        d3.select('#number-toggles').remove();
        var toggleText = (comparison.valueType == 'estimate') ? 'Switch to percentages' : 'Switch to totals',
            toggleID = (comparison.valueType == 'estimate') ? 'show-percentage' : 'show-number',
            controlsList = d3.select('#header-container .metadata'),
            toggle = controlsList.append('li')
                    .attr('id', 'number-toggles')
                    .classed('tool-group', true)
                .append('a')
                    .classed('toggle-control', true)
                    .attr('id', toggleID)
                    .text(toggleText);

        comparison.addNumberToggleListener(comparison.showChoropleth);
    }

    comparison.addMapMetadata = function() {
        // add the metadata to the header box
        comparison.headerContainer.selectAll('.metadata').remove();
        var headerMetadataContainer = comparison.headerContainer.append('ul')
                .classed('metadata', true);
        headerMetadataContainer.append('li')
                .classed('bigger', true)
                .text('Table '+ comparison.tableID);
        headerMetadataContainer.append('li')
                .classed('bigger', true)
                .text(comparison.release.name);
        headerMetadataContainer.append('li')
                .html('<a id="change-table" href="#">Change table</a>');
                
        comparison.headerContainer.selectAll('.caption').remove();
        comparison.headerContainer.append('p')
                .classed('caption', true)
            .append('span')
                .classed('caption-group', true)
                .html('<strong>Table universe:</strong> '+ comparison.table.universe);
    }

    comparison.makeMapLegendContainer = function() {
        // add container for dynamically-built legend
        comparison.headerContainer.selectAll('.legend-bar').remove();
        comparison.legendContainer = comparison.headerContainer.append('div')
                .classed('legend-bar', true)
            .append('div')
                .classed('tool-group', true)
                .attr('id', 'map-legend')
            .append('ul')
                .classed('quantile-legend', true);
                
        comparison.mapLegend = $('#map-legend');
    }

    comparison.makeMapDataSelector = function() {
        // add the "show column" picker
        comparison.headerContainer.select('#column-select').remove();
        var dataSelector = comparison.headerContainer.append('div')
                .classed('tool-group clearfix', true)
                .attr('id', 'column-select');

        dataSelector.append('h2')
                .classed('list-header', true)
                .text('Show column');
        
        var chosen = dataSelector.append('div')
                .classed('item-chosen', true)
                .attr('id', 'column-picker');
        
        var chosenTitle = chosen.append('h3')
                .classed('item-chosen-title', true);
        
        chosenTitle.append('i')
                .classed('fa fa-chevron-circle-down', true);

        chosenTitle.append('span')
                .attr('id', 'column-title-chosen');
        
        var chosenChoices = chosen.append('div')
                .classed('item-choices', true)
            .append('ul')
                .classed('filter-list clearfix', true)
                .attr('id', 'column-picker-choices');

        var makeColumnChoice = function(columnKey) {
            var columnData = comparison.table.columns[columnKey];
            var choice = '<li class="indent-'+columnData.indent+'">';
            if (columnKey.indexOf('.') != -1) {
                choice += '<span class="label">'+columnData.name+'</span>';
            } else {
                choice += '<a href="#" id="column-select-'+columnKey+'" data-value="'+columnKey+'" data-full-name="'+columnData.prefixed_name+'">'+columnData.name+'</a>'
            }
            choice += '</li>';

            return choice;
        }

        var columnChoices = d3.select('#column-picker-choices');
        columnChoices.selectAll("li")
                .data(comparison.columnKeys)
            .enter().append("li")
                .html(function(d) {
                    return makeColumnChoice(d);
                });

        if (!!comparison.denominatorColumn) {
            var columnChoiceDenominator = '<li class="indent-'+comparison.denominatorColumn.indent+'"><span class="label">'+comparison.denominatorColumn.name+'</span></li>';
            columnChoices.insert('li', ':first-child')
                .html(columnChoiceDenominator);
        }

        // set up dropdown listener for changing data column
        comparison.dataSelector = $('#column-select');
        comparison.dataSelector.on('click', '.item-chosen', function(e) {
            e.preventDefault();
            var chosenGroup = $(this);
            chosenGroup.toggleClass('open');
            chosenGroup.find('i[class^="fa "]').toggleClass('fa-chevron-circle-down fa-chevron-circle-up');
            comparison.trackEvent('Map View', 'Open column selector', '');
        });
        comparison.dataSelector.on('click', 'a', function(e) {
            e.preventDefault();
            e.stopPropagation();
            var selected = $(this);
            comparison.chosenColumn = selected.data('value');
            comparison.dataSelector.find('a').removeClass('option-selected');
            selected.addClass('option-selected');
            var chosenGroup = $(this).closest('.item-chosen');
            chosenGroup.toggleClass('open');
            comparison.changeMapControls();
            comparison.showChoropleth();
            comparison.trackEvent('Map View', 'Change display column', comparison.tableID);

            // update the URL
            document.location = '#col-' + comparison.chosenColumn;
        });
    }

    comparison.makeMapSumlevSelector = function() {
        // add the "change summary level" picker

        comparison.sortedSumlevList = comparison.makeSortedSumlevMap(comparison.sumlevMap);
        comparison.chosenSumlev = comparison.sortedSumlevList[0]['sumlev'];

        comparison.headerContainer.select('#sumlev-select').remove();
        var sumlevSelector = comparison.headerContainer.append('div')
                .classed('tool-group clearfix', true)
                .attr('id', 'sumlev-select');

        sumlevSelector.append('h2')
                .classed('list-header', true)
                .text('Show summary level');
        
        var chosen = sumlevSelector.append('div')
                .classed('item-chosen', true)
                .attr('id', 'sumlev-picker');
        
        var chosenTitle = chosen.append('h3')
                .classed('item-chosen-title', true);
        
        chosenTitle.append('i')
                .classed('fa fa-chevron-circle-down', true);

        chosenTitle.append('span')
                .attr('id', 'sumlev-title-chosen');
        
        var chosenChoices = chosen.append('div')
                .classed('item-choices', true)
            .append('ul')
                .classed('filter-list clearfix', true)
                .attr('id', 'sumlev-picker-choices');

        var sumlevChoices = d3.select('#sumlev-picker-choices');
        sumlevChoices.selectAll("li")
                .data(comparison.sortedSumlevList)
            .enter().append("li")
                .classed("indent-1", true)
                .html(function(d) {
                    var thisName = (d.name.name == 'nation') ? 'nation' : d.name.plural;
                    return '<a href="#" id="sumlev-select-'+d.sumlev+'" data-value="'+d.sumlev+'">'+comparison.capitalize(thisName)+'</a>';
                });

        // set up dropdown listener for changing summary level
        comparison.sumlevSelector = $('#sumlev-select');
        comparison.sumlevSelector.on('click', '.item-chosen', function(e) {
            e.preventDefault();
            var chosenGroup = $(this);
            chosenGroup.toggleClass('open');
            chosenGroup.find('i[class^="fa "]').toggleClass('fa-chevron-circle-down fa-chevron-circle-up');
            comparison.trackEvent('Map View', 'Open summary level selector', '');
        });
        comparison.sumlevSelector.on('click', 'a', function(e) {
            e.preventDefault();
            e.stopPropagation();
            var selected = $(this);
            comparison.chosenSumlev = selected.data('value');
            comparison.sumlevSelector.find('a').removeClass('option-selected');
            selected.addClass('option-selected');
            var chosenGroup = $(this).closest('.item-chosen');
            chosenGroup.toggleClass('open');
            comparison.changeMapControls();
            comparison.makeChosenGeoList();
            comparison.showChoropleth();
            comparison.trackEvent('Map View', 'Change summary level', comparison.chosenSumlev);
        });
    }
    
    comparison.changeMapControls = function() {
        // rebuild map controls with new data on select menu change
        var columnTitle = comparison.table.columns[comparison.chosenColumn]['prefixed_name'];
        d3.select("#column-title-chosen").text(columnTitle);
        var sumlevTitle = comparison.sumlevMap[comparison.chosenSumlev]['name']['plural'];
        d3.select("#sumlev-title-chosen").text(comparison.capitalize(sumlevTitle));
    }

    comparison.makeMapLabel = function(feature, column) {
        if (!!feature.properties.data) {
            var thisValue = feature.properties.data.estimate[column],
                thisValueMOE = feature.properties.data.error[column],
                thisIsValue = !!thisValue && comparison.valueType == 'estimate',
                thisPct = (!!comparison.denominatorColumn) ? feature.properties.data.percentage[column] : null,
                thisPctMOE = (!!comparison.denominatorColumn) ? feature.properties.data.percentage_error[column] : null,
                thisIsPct = !!thisPct && comparison.valueType == 'percentage',
                label = '<span class="label-title">' + feature.properties.name + '</span>',
                pctLabel = '',
                valLabel = '',
                strLabelNumbers;
                
            if (!!thisPct) {
                var openParen = (thisIsValue) ? '(' : '',
                    closeParen = (thisIsValue) ? ')' : '';
                pctLabel = '<span class="inline-stat">' + openParen + valFmt(thisPct, 'percentage');
                pctLabel += '<span class="context">&plusmn;' + valFmt(thisPctMOE, 'percentage') + '</span>';
                pctLabel += closeParen + '</span>';
            }
            if (!!thisValue) {
                var openParen = (thisIsPct) ? '(' : '',
                    closeParen = (thisIsPct) ? ')' : '';
                valLabel = '<span class="inline-stat">' + openParen + valFmt(thisValue, comparison.statType);
                valLabel += '<span class="context">&plusmn;' + valFmt(thisValueMOE, comparison.statType) + '</span>';
                valLabel += closeParen + '</span>';
            }

            strLabelNumbers = (thisIsPct) ? pctLabel + valLabel : valLabel + pctLabel;
            label += '<span class="name">' + comparison.table.columns[column]['prefixed_name'] + '</span>';
            label += '<span class="value">' + strLabelNumbers + '</span>';
        }
        return label;
    }

    comparison.mergeMapData = function() {
        // add table data to each geography's properties
        _.each(comparison.geoFeatures, function(e) {
            e.properties.data = comparison.values[e.properties.geoid][comparison.tableID];
        })
    }

    comparison.showChoropleth = function() {
        // build map based on specific column of data
        if (comparison.featureLayer) {
            comparison.map.removeLayer(comparison.featureLayer);
        }
        
        var viewGeoData = _.filter(comparison.geoFeatures, function(g) {
            var thisSumlev = g.properties.geoid.split('-')[0];
            return thisSumlev == comparison.chosenSumlev;
        })

        var values = d3.values(viewGeoData).map(function(d) {
            return d.properties.data[comparison.valueType][comparison.chosenColumn];
        });
        

        // create the legend
        var quintileColors = ['#d9ece8', '#a1cfc6', '#68b3a3', '#428476', '#264b44'];
        var buildLegend = function(colors) {
            var scaleStops = (values.length >= 5) ? 5 : values.length;

            comparison.quantize = d3.scale.quantile()
                .domain([d3.min(values), d3.max(values)])
                .range(d3.range(scaleStops));

            colors = _.last(colors, scaleStops);
            comparison.colors = colors.slice(0);
            colors.unshift(null);

            comparison.legendContainer.selectAll('li').remove();
            comparison.legendContainer.selectAll('li')
                    .data(colors)
                .enter().append('li')
                    .style('background-color', function(d) { if (d) { return d }})
                    .classed('empty', function(d) { return (d == null) })
                .append('span')
                    .classed('quantile-label', true);
        }
        buildLegend(quintileColors);

        // add the actual label values
        var labelData = comparison.quantize.quantiles().slice(0);
        labelData.unshift(d3.min(values));
        labelData.push(d3.max(values));
        var legendLabels = d3.select("#map-legend")
            .selectAll("span")
            .data(labelData)
            .text(function(d){
                if (typeof(d) != 'undefined') {
                    if (comparison.valueType == 'percentage') {
                        return roundNumber(d, 1) + '%';
                    } else {
                        var prefix = (comparison.statType == 'dollar') ? '$' : '';
                        return prefix + numberWithCommas(d);
                    }
                }
            });

        var styleFeature = function(feature) {
            return {
                fillColor: comparison.colors[
                    comparison.quantize(feature.properties.data[comparison.valueType][comparison.chosenColumn])
                ],
                weight: 1.0,
                opacity: 1.0,
                color: '#fff',
                fillOpacity: .90
            };
        }
        
        comparison.featureLayer = L.geoJson(viewGeoData, {
            style: styleFeature,
            onEachFeature: function(feature, layer) {
                var label = comparison.makeMapLabel(feature, comparison.chosenColumn);
                layer.bindLabel(label, {className: 'hovercard', direction: 'auto'});
                layer.on('click', function() {
                    comparison.trackEvent('Map View', 'Click to visit geo detail page', feature.properties.name);
                    window.location.href = '/profiles/' + feature.properties.geoid;
                });
            }
        });
        comparison.map.addLayer(comparison.featureLayer);
        var objBounds = comparison.featureLayer.getBounds();
        if (comparison.chosenSumlev === '040') {
            var geoIDList = _.map(viewGeoData, function(g) {
                return g.properties.geoid
            })
            if ((_.indexOf(geoIDList, '04000US02') > -1) || (_.indexOf(geoIDList, '04000US15') > -1)) {
                objBounds = L.latLngBounds(L.latLng(17.831509, -179.231086), L.latLng(71.4410, -66.9406));
            }
        }

        if (browserWidth > 768) {
            var z,
                targetWidth = browserWidth - 100,
                targetHeight = browserHeight - 100;
            for(z = 16; z > 2; z--) {
                var swPix = comparison.map.project(objBounds.getSouthWest(), z),
                    nePix = comparison.map.project(objBounds.getNorthEast(), z),
                    pixWidth = Math.abs(nePix.x - swPix.x),
                    pixHeight = Math.abs(nePix.y - swPix.y);
                if (pixWidth < targetWidth && pixHeight < targetHeight) {
                    break;
                }
            }
            comparison.map.setView(objBounds.getCenter(), z);
            if (browserWidth < 1600) {
                comparison.map.panBy([-200, 0], {animate: false});
            }
        } else {
            comparison.map.fitBounds(objBounds);
        }
    }
    // DONE WITH THE MAP-SPECIFIC THINGS




    // BEGIN THE GRID-SPECIFIC THINGS
    comparison.makeGridDisplay = function() {
        comparison.showStandardMetadata();
        comparison.addContainerMetadata();
        
        comparison.addGridControls();
        comparison.makeGridHeader();
        comparison.makeGridRows();
        
        comparison.addGeographyCompareTools();
        comparison.lockVisibleGeoControls();
        
        return comparison;
    }
    
    comparison.makeGridHeader = function() {
        comparison.gridData = comparison.gridData || {};
        
        var gridHeaderBits = ['<i class="fa fa-long-arrow-right"></i>Column'];
        comparison.sortedPlaces.forEach(function(g) {
            var geoID = g.geoID,
                geoName = (comparison.data.geography[geoID]) ? comparison.data.geography[geoID].name : 'N/A';
            gridHeaderBits.push('<a href="/profiles/' + geoID + '">' + geoName + '</a>');
        })

        comparison.gridData.Head = [gridHeaderBits];
    }

    comparison.makeGridRows = function() {
        comparison.gridData = comparison.gridData || {};
        var truncatedName = function(name) {
            return (name.length > 50) ? name.substr(0,50) + "..." : name;
        }

        // build the columns
        var gridRows = [];
        _.each(comparison.table.columns, function(v, k) {
            var gridRowBits = ['<div class="name indent-' + v.indent + '" data-full-name="' + v.name + '" title="' + k + '">' + truncatedName(v.name) + '</div>'];

            comparison.sortedPlaces.forEach(function(g) {
                var geoID = g.geoID,
                    thisRow = comparison.values[geoID][comparison.tableID],
                    thisValue = (comparison.valueType == 'estimate') ? thisRow.estimate[k] : thisRow.percentage[k],
                    thisValueMOE = (comparison.valueType == 'estimate') ? thisRow.error[k] : thisRow.percentage_error[k],
                    thisFmt = (comparison.valueType == 'percentage') ? 'percentage' : comparison.statType,
                    gridRowCol = '';

                // add raw numbers
                if (thisValue >= 0) {
                    gridRowCol += '<span class="value number">' + valFmt(thisValue, thisFmt) + '</span>';
                    gridRowCol += '<span class="context number">&plusmn;' + valFmt(thisValueMOE, thisFmt) + '</span>';
                }
                gridRowBits.push(gridRowCol);
            })
            gridRows.push(gridRowBits);
        })
        
        comparison.gridData.Body = gridRows;
        comparison.showGrid();
    }
    
    comparison.showGrid = function() {
        comparison.resultsContainerID = 'data-results';
        comparison.dataContainer.selectAll('#'+comparison.resultsContainerID).remove();

        // add empty container for the grid
        comparison.dataContainer.append('div')
            .classed('data-drawer grid', true)
            .attr('id', comparison.resultsContainerID)
            .style('height', '100%')
            .style('width', '100%')
            .style('overflow', 'hidden');
            
        // send comparison.gridData through Grid.js and into grid container
        comparison.grid = new Grid(comparison.resultsContainerID, {
            srcType: "json",
            srcData: comparison.gridData,
            allowColumnResize: true,
            fixedCols: 1,
            onResizeColumn: function() {
                $('.name').text(function() { return $(this).data('full-name') })
            }
        });

        // add hover listeners for grid rows
        comparison.$displayWrapper.on('mouseover', '.g_BR', function(e) {
            var thisClass = $(this).attr('class').split(' ');
            var thisRow = $.grep(thisClass, function(c) {
                return c.substr(0,3) == 'g_R';
            });
            $('.'+thisRow+':not(.g_HR)').addClass('hover');
        });

        comparison.$displayWrapper.on('mouseleave', '.g_BR', function(e) {
            var thisClass = $(this).attr('class').split(' ');
            var thisRow = $.grep(thisClass, function(c) {
                return c.substr(0,3) == 'g_R';
            });
            $('.'+thisRow+':not(.g_HR)').removeClass('hover');
        });
    
        comparison.$displayWrapper.on('click', '.g_BR', function(e) {
            var thisClass = $(this).attr('class').split(' ');
            var thisRow = $.grep(thisClass, function(c) {
                return c.substr(0,3) == 'g_R';
            });
            $('.'+thisRow+':not(.g_HR)').toggleClass('highlight');
            comparison.trackEvent('Table View', 'Click to toggle row highlight', '');
        });

        // be smart about fixed height
        comparison.dataDisplayHeight = $('#data-results').height()+20;
        comparison.setResultsContainerHeight();
        $(window).resize(comparison.setResultsContainerHeight);
    }
    
    comparison.addGridControls = function() {
        if (!!comparison.denominatorColumn) {
            comparison.addNumberToggles(comparison.makeGridRows);
        }
        
        var notes = d3.select('#tool-notes');
        notes.selectAll('#tool-instructions').remove();
        notes.append('div')
            .classed('tool-group', true)
            .attr('id', 'tool-instructions')
            .text('Click a row to highlight');
    }
    // DONE WITH THE GRID-SPECIFIC THINGS




    // BEGIN THE DISTRIBUTION-SPECIFIC THINGS
    comparison.makeDistributionDisplay = function() {
        comparison.showStandardMetadata();
        comparison.addContainerMetadata();
        
        comparison.addDistributionControls();
        comparison.showDistributionCharts();
        
        comparison.addGeographyCompareTools();
        comparison.lockVisibleGeoControls();
        
        return comparison;
    }
    
    comparison.makeDistributionChartData = function() {
        comparison.charts = {};
        comparison.chartColumnData = {};

        // build chart data for each column in the table
        _.each(comparison.table.columns, function(v, k) {
            // ignore label columns
            if (k.indexOf('.') != -1) { return; }
            
            comparison.chartColumnData[k] = {
                column: k,
                prefixed_name: v.prefixed_name,
                geographies: {}
            };
            
            var valuesList = _.map(comparison.values, function(g) { return g[comparison.tableID][comparison.valueType][k] });
            comparison.chartColumnData[k].minValue = d3.min(valuesList);
            comparison.chartColumnData[k].maxValue = d3.max(valuesList);
            comparison.chartColumnData[k].valuesRange = comparison.chartColumnData[k].maxValue - comparison.chartColumnData[k].minValue;
            comparison.chartColumnData[k].medianValue = roundNumber(d3.median(valuesList), 2);
            
            comparison.chartColumnData[k].xScale = d3.scale.linear()
                .range([0, 100])
                .domain([comparison.chartColumnData[k].minValue, comparison.chartColumnData[k].maxValue]);
            comparison.chartColumnData[k].medianPctOfRange = roundNumber(comparison.chartColumnData[k].xScale(comparison.chartColumnData[k].medianValue), 1);
            
            comparison.sortedPlaces.forEach(function(g) {
                var geoID = g.geoID,
                    thisValue = comparison.values[geoID][comparison.tableID].estimate[k],
                    thisValueMOE = comparison.values[geoID][comparison.tableID].error[k],
                    thisPct = (!!comparison.denominatorColumn) ? comparison.values[geoID][comparison.tableID].percentage[k] : null,
                    thisPctMOE = (!!comparison.denominatorColumn) ? comparison.values[geoID][comparison.tableID].percentage_error[k] : null;
                
                comparison.chartColumnData[k].geographies[geoID] = {
                    name: comparison.data.geography[geoID].name,
                    estimate: thisValue,
                    estimate_moe: thisValueMOE,
                    percentage: thisPct,
                    percentage_moe: thisPctMOE,
                    geoID: geoID
                }
            })
        })
    }

    comparison.showDistributionCharts = function() {
        comparison.dataContainer.selectAll('section').remove();
        comparison.makeDistributionChartData();

        comparison.chartDisplayFmt = (comparison.valueType == 'percentage') ? 'percentage' : comparison.statType;

        _.each(comparison.chartColumnData, function(v, k) {
            comparison.charts[k] = comparison.dataContainer.append('section')
                    .attr('class', 'coal-chart-container')
                    .attr('id', 'coal-chart-'+k)

            comparison.charts[k].append('h2')
                    .attr('id', k)
                    .html('<a class="permalink" href="#'+k+'">'+v.prefixed_name+' <i class="fa fa-link"></i></a>');

            var chart = comparison.charts[k].append('ul')
                .attr('class', 'coal-chart');

            chart.append('li')
                .attr('class', 'tick-mark tick-mark-min')
                .html('<span><b>Min:</b> '+valFmt(v.minValue, comparison.chartDisplayFmt)+'</span>');

            chart.append('li')
                .attr('class', 'tick-mark')
                .attr('style', 'left:'+v.medianPctOfRange+'%;')
                .html(function() {
                    var marginTop = (v.medianPctOfRange < 12 || v.medianPctOfRange > 88) ? 'margin-top:38px;' : '';
                    return '<span style="'+marginTop+'"><b>Median:</b> '+valFmt(v.medianValue, comparison.chartDisplayFmt)+'</span>';
                });

            chart.append('li')
                .attr('class', 'tick-mark tick-mark-max')
                .html('<span><b>Max:</b> '+valFmt(v.maxValue, comparison.chartDisplayFmt)+'</span>');

            var chartPoints = chart.selectAll('.chart-point')
                    .data(d3.values(v.geographies))
                .enter().append('li')
                    .classed('chart-point', true)
                    .style('left', function(d) {
                        return roundNumber(v.xScale(d[comparison.valueType]), 1)+'%';
                    });
                    
            var chartPointCircles = chartPoints.append('a')
                    .attr('data-index', function(d) {
                        return 'geography-'+d.geoID;
                    });
                    
            comparison.makeDistributionLabels(chartPointCircles);
        })

        // set up the chart point listeners
        comparison.coalCharts = $('.coal-chart');
        comparison.coalChartPoints = $('.coal-chart a');

        comparison.coalCharts.on('mouseover', 'a', function(e) {
            var chosenIndex = $(this).data('index'),
                filteredPoints = comparison.coalChartPoints.filter('[data-index='+chosenIndex+']');

            filteredPoints.addClass('hovered');
            filteredPoints.children('span').css('display', 'block');
        })
        comparison.coalCharts.on('mouseout', 'a', function(e) {
            comparison.coalChartPoints.removeClass('hovered');
            comparison.coalChartPoints.children('span').removeAttr('style');
        })
        comparison.coalCharts.on('click', 'a', function(e) {
            e.preventDefault();
            comparison.toggleSelectedDistributionPoints($(this).data('index'));
            comparison.trackEvent('Distribution View', 'Click to toggle point highlight', '');
        })
    }
    
    comparison.makeDistributionLabels = function(points) {
        var chartPointLabels = points.append('span')
                .classed('hovercard', true);
                
        chartPointLabels.append('span')
                .classed('label-title', true)
                .text(function(d) { return d.name });

        var addPct = function() {
            if (!!comparison.denominatorColumn) {
                chartPointLabels.append('span')
                        .classed('value', true)
                        .text(function(d) { return valFmt(d.percentage, 'percentage') })
                    .append('span')
                        .classed('context', true)
                        .html(function(d) { return '&plusmn;' + valFmt(d.percentage_moe, 'percentage') });
            }
        }
        var addEst = function() {
            chartPointLabels.append('span')
                    .classed('value', true)
                    .text(function(d) { return valFmt(d.estimate, comparison.statType) })
                .append('span')
                    .classed('context', true)
                    .html(function(d) { return '&plusmn;' + valFmt(d.estimate_moe, comparison.statType) });
        }
        
        if (comparison.valueType == 'percentage') {
            addPct();
            addEst();
        } else {
            addEst();
            addPct();
        }
    }

    comparison.addDistributionControls = function() {
        var notes = d3.select('#tool-notes');
        if (!!comparison.denominatorColumn) {
            comparison.addNumberToggles(comparison.showDistributionCharts);
        }
        
        notes.selectAll('#picker-group').remove();
        var placeSelect = notes.append('div')
                .attr('id', 'picker-group')
                .classed('tool-group', true)
                .text('Find ')
            .append('select')
                .attr('id', 'coal-picker');

        // add the geography select options
        // select2 needs an empty option first for placeholder
        placeSelect.append('option');
        placeSelect.selectAll('.geo')
                .data(comparison.sortedPlaces)
            .enter().append('option')
                .classed('geo', true)
                .attr('value', function(d) {
                    return 'geography-'+d.geoID;
                })
                .text(function(d) { return d.name });

        // add the place picker to highlight points on charts
        var placePicker = $('#coal-picker');
        placePicker.select2({
            placeholder: 'Select a geography',
            width: 'resolve'
        });
        placePicker.on('change', function(e) {
            comparison.toggleSelectedDistributionPoints($(this).val());
            comparison.trackEvent('Distribution View', 'Use dropdown to toggle point highlight', '');
        })

        // color scale for locked chart points
        comparison.colorScale = chroma.scale('RdYlBu').domain([0,6]);
        comparison.colorIndex = 0;
    }

    comparison.toggleSelectedDistributionPoints = function(chosenIndex) {
        var filteredPoints = comparison.coalChartPoints.filter('[data-index='+chosenIndex+']');
        // if adding a new selection, pick next color in scale
        if (!filteredPoints.hasClass('selected')) {
            targetColor = comparison.colorScale((comparison.colorIndex+=1) % 6);
        }
        filteredPoints.toggleClass('selected').removeAttr('style').filter('.selected').css({
            'background-color': targetColor.hex(),
            'border-color': targetColor.darken(20).hex()
        });
    }
    // DONE WITH THE DISTRIBUTION-SPECIFIC THINGS




    // utilities and standard comparison tools
    comparison.showStandardMetadata = function() {
        // fill in some metadata and instructions
        d3.select('#table-universe').html('<strong>Table universe:</strong> ' + comparison.table.universe);
        comparison.aside.selectAll('.hidden')
            .classed('hidden', false);
        d3.select('#table-title').remove();
        comparison.headerContainer.append('h1')
            .attr('id', 'table-title')
            .text(comparison.table.title);

        // for long table titles, bump down the font size
        if (comparison.table.title.length > 160) {
            comparison.headerContainer.select('h1')
                .style('font-size', '1.6em');
        }
    }

    comparison.addContainerMetadata = function() {
        // tableID and change table link
        //comparison.$displayWrapper.find('h1').text('Table ' + comparison.tableID)
        //    .append('<a href="#" id="change-table">Change</a>');
        comparison.$displayWrapper.find('h2.header-for-columns').text(comparison.release.name);
    }

    comparison.addPercentageDataValues = function() {
        _.each(comparison.values, function(e) {
            var thisData = e[comparison.tableID];
            thisData.percentage = {};
            thisData.percentage_error = {};
            _.each(_.keys(comparison.table.columns), function(k) {
                var thisValue = thisData.estimate[k],
                    thisValueMOE = thisData.error[k],
                    thisDenominator = thisData.estimate[comparison.denominatorColumn.id],
                    thisDenominatorMOE = thisData.error[comparison.denominatorColumn.id];

                thisData.percentage[k] = calcPct(thisValue, thisDenominator);
                thisData.percentage_error[k] = calcPctMOE(thisValue, thisDenominator, thisValueMOE, thisDenominatorMOE);
            })
        })
    }

    // typeahead autocomplete setup
    comparison.topicSelectEngine = new Bloodhound({
        datumTokenizer: function(d) {
            var fields = [
                d.title,
                d.table_id,
            ];
            _.each(d.columns, function(col) {
                fields.push(col.name);
            });

            return Bloodhound.tokenizers.whitespace(fields.join(' '));
        },
        queryTokenizer: Bloodhound.tokenizers.whitespace,
        limit: 50,
        prefetch: {
            url: comparison.tableSearchAPI,
        },
    });
    
    comparison.makeTopicSelectWidget = function() {
        comparison.topicSelectEngine.initialize();

        var element = comparison.$topicSelect;
        
        element.typeahead('destroy');
        element.typeahead({
            autoselect: true,
            highlight: false,
            hint: false,
            minLength: 2
        }, {
            name: 'topics',
            displayKey: 'simple_table_name',
            source: comparison.topicSelectEngine.ttAdapter(),
            templates: {
                suggestion: Handlebars.compile(
                    [
                        '{{#if table_id}}<h5 class="result-type">Table {{table_id}}</h5>{{/if}}',
                        '<p class="result-name">{{title}}</p>',
                    ].join('')
                )
            }
        });

        element.on('typeahead:selected', function(obj, datum) {
            comparison.tableID = datum['table_id'];
            if (!!comparison.tableID) {
                comparison.trackEvent(comparison.capitalize(comparison.dataFormat)+' View', 'Change table', comparison.tableID);

                window.location = comparison.buildComparisonURL();
            }
        });

        // standard listeners
        comparison.$pageWrapper.on('click', '#change-table, #cancel-search', function(e) {
            e.preventDefault();
            comparison.toggleTableSearch();
            comparison.trackEvent(comparison.capitalize(comparison.dataFormat)+' View', 'Toggle table search', '');
        });
        
        return comparison;
    }
    
    comparison.geoSelectEngine = new Bloodhound({
        datumTokenizer: function(d) { return Bloodhound.tokenizers.whitespace(d.full_name); },
        queryTokenizer: Bloodhound.tokenizers.whitespace,
        limit: 20,
        remote: {
            url: comparison.geoSearchAPI,
            replace: function (url, query) {
                return url += '?q=' + query + '&sumlevs=' + comparison.chosenSumlevAncestorList;
            },
            filter: function(response) {
                var results = response.results;
                results.map(function(item) {
                    item['geo_level'] = sumlevMap[item['geo_level']]['name'];
                });
                return results;
            }
        }
    });
    
    comparison.sumlevSelectEngine = new Bloodhound({
        datumTokenizer: function(d) { return Bloodhound.tokenizers.whitespace(d.plural_name); },
        queryTokenizer: Bloodhound.tokenizers.whitespace,
        local: [
            {name: 'state', plural_name: 'states', sumlev: '040', ancestor_sumlev_list: '010,020,030', ancestor_options: 'the United States, a region or division' },
            {name: 'county', plural_name: 'counties', sumlev: '050', ancestor_sumlev_list: '010,020,030,040', ancestor_options: 'the United States, a region, division or state' },
            {name: 'county subdivision', plural_name: 'county subdivisions', sumlev: '060', ancestor_sumlev_list: '010,020,030,040,050', ancestor_options: 'the United States, a region, division, state or county' },
            {name: 'place', plural_name: 'places', sumlev: '160', ancestor_sumlev_list: '010,020,030,040,050', ancestor_options: 'the United States, a region, division, state or county' },
            {name: 'metro area', plural_name: 'metro areas', sumlev: '310', ancestor_sumlev_list: '010,020,030,040', ancestor_options: 'the United States, a region, division or state' },
            {name: 'native area', plural_name: 'native areas', sumlev: '250', ancestor_sumlev_list: '010,020,030,040', ancestor_options: 'the United States, a region, division or state' },
            {name: 'census tract', plural_name: 'census tracts', sumlev: '140', ancestor_sumlev_list: '010,020,030,040,050,160', ancestor_options: 'the United States, a region, division, state, county or place' },
            {name: 'block group', plural_name: 'block groups', sumlev: '150', ancestor_sumlev_list: '010,020,030,040,050,140,160', ancestor_options: 'the United States, a region, division, state, county, place or census tract' },
            {name: 'zip codes', plural_name: 'ZIP codes', sumlev: '860', ancestor_sumlev_list: '010,020,030,040,050,160', ancestor_options: 'the United States, a region, division, state, county or place' },
            {name: 'congressional district', plural_name: 'congressional districts', sumlev: '500', ancestor_sumlev_list: '010,020,030,040', ancestor_options: 'the United States, a region, division or state' },
            {name: 'state senate district', plural_name: 'state senate districts', sumlev: '610', ancestor_sumlev_list: '010,020,030,040', ancestor_options: 'the United States, a region, division or state' },
            {name: 'state house district', plural_name: 'state house districts', sumlev: '620', ancestor_sumlev_list: '010,020,030,040', ancestor_options: 'the United States, a region, division or state' },
            {name: 'elementary school district', plural_name: 'elementary school districts', sumlev: '950', ancestor_sumlev_list: '010,020,030,040,050', ancestor_options: 'the United States, a region, division, state or county' },
            {name: 'secondary school district', plural_name: 'secondary school districts', sumlev: '960', ancestor_sumlev_list: '010,020,030,040,050', ancestor_options: 'the United States, a region, division, state or county' },
            {name: 'unified school district', plural_name: 'unified school districts', sumlev: '970', ancestor_sumlev_list: '010,020,030,040,050', ancestor_options: 'the United States, a region, division, state or county'}
        ]
    });

    comparison.makeGeoSelectWidget = function() {
        comparison.geoSelectEngine.initialize();
        comparison.sumlevSelectEngine.initialize();

        d3.select('#comparison-add').remove();
        comparison.geoSelectContainer = comparison.aside.append('div')
            .attr('class', 'aside-block search hidden')
            .attr('id', 'comparison-add');

        comparison.geoSelectContainer.append('a')
                .classed('action-button', true)
                .attr('href', '#')
                .text('Show selected places')
                .on('click', function() {
                    d3.event.preventDefault();
                    comparison.toggleGeoControls();
                    comparison.trackEvent(comparison.capitalize(comparison.dataFormat)+' View', 'Toggle geo search', '');
                })

        comparison.geoSelectContainer.append('p')
            .attr('class', 'bottom display-type strong')
            .attr('id', 'comparison-add-header')
            .text('Add a geography');

        comparison.geoSelectContainer.append('input')
            .attr('name', 'geography_add')
            .attr('id', 'geography-add')
            .attr('type', 'text')
            .attr('placeholder', 'Find a place')
            .attr('autocomplete', 'off');

        var element = $('#geography-add');
        element.typeahead({
            autoselect: true,
            highlight: false,
            hint: false,
            minLength: 2
        }, {
            name: 'summary_levels',
            displayKey: 'plural_name',
            source: comparison.sumlevSelectEngine.ttAdapter(),
            templates: {
                header: '<h2>Summary levels</h2>',
                suggestion: Handlebars.compile(
                    '<p class="result-name">{{plural_name}}<span class="result-type">{{sumlev}}</span></p>'
                )
            }
        }, {
            name: 'geographies',
            displayKey: 'full_name',
            source: comparison.geoSelectEngine.ttAdapter(),
            templates: {
                header: '<h2>Geographies</h2>',
                suggestion: Handlebars.compile(
                    '<p class="result-name">{{full_name}}<span class="result-type">{{sumlev_name}}</span></p>'
                )
            }
        });

        element.on('typeahead:selected', function(event, datum) {
            event.stopPropagation();

            if (!datum['full_geoid'] && !!datum['sumlev']) {
                // we have a sumlev choice, so provide a parent input
                comparison.chosenSumlev = datum['sumlev'];
                comparison.chosenSumlevPluralName = datum['plural_name'];
                comparison.chosenSumlevAncestorList = datum['ancestor_sumlev_list'],
                comparison.chosenSumlevAncestorOptions = datum['ancestor_options'];

                comparison.makeParentSelectWidget();
                $('#geography-add-parent-container').slideDown();
                $('#geography-add-parent').focus();
            } else if (!!datum['full_geoid']) {
                // we have a geoID, so add it
                comparison.geoIDs.push(datum['full_geoid']);
                comparison.trackEvent(comparison.capitalize(comparison.dataFormat)+' View', 'Add geography', datum['full_geoid']);

                window.location = comparison.buildComparisonURL();
            }
            // TODO: pushState to maintain history without page reload
        });
    }
    
    comparison.makeParentSelectWidget = function() {
        d3.select('#geography-add-parent-container').remove();
        var parentContainer = comparison.geoSelectContainer.append('div')
                .attr('id', 'geography-add-parent-container')
                .classed('hidden', true);

        parentContainer.append('p')
                .attr('class', 'bottom display-type strong')
                .html('&hellip; in &hellip;');
        
        parentContainer.append('input')
                .attr('name', 'geography_add_parent')
                .attr('id', 'geography-add-parent')
                .attr('type', 'text')
                .attr('placeholder', 'Find a place')
                .attr('autocomplete', 'off');
                
        parentContainer.append('p')
                .attr('class', 'display-type')
                .text(comparison.capitalize(comparison.chosenSumlevPluralName) + ' can be compared within ' + comparison.chosenSumlevAncestorOptions + '.');

        var element = $('#geography-add-parent');
        element.typeahead({
            autoselect: true,
            highlight: false,
            hint: false,
            minLength: 2
        }, {
            name: 'geographies',
            displayKey: 'full_name',
            source: comparison.geoSelectEngine.ttAdapter(),
            templates: {
                header: '<h2>Geographies</h2>',
                suggestion: Handlebars.compile(
                    '<p class="result-name">{{full_name}}<span class="result-type">{{sumlev_name}}</span></p>'
                )
            }
        });

        if (comparison.chosenSumlev == '040') {
            element.typeahead('val', 'United States');
        }

        element.on('typeahead:selected', function(event, datum) {
            event.stopPropagation();
            if (!!datum['full_geoid']) {
                var geoGroup = comparison.chosenSumlev + '|' + datum['full_geoid']
                comparison.geoIDs.push(geoGroup);
                comparison.primaryGeoID = datum['full_geoid'];
                comparison.trackEvent(comparison.capitalize(comparison.dataFormat)+' View', 'Add geography group', geoGroup);

                window.location = comparison.buildComparisonURL();
            }
        });
    }
    
    comparison.makeParentOptions = function() {
        // XXX: not supported
        return;

        // no tribbles!
        d3.selectAll('#comparison-parents').remove();
        
        if (!!comparison.primaryGeoID && comparison.thisSumlev != '010') {
            var parentGeoAPI = comparison.rootGeoAPI + comparison.primaryGeoID + '/parents',
                parentOptionsContainer = comparison.aside.append('div')
                    .attr('class', 'aside-block hidden')
                    .attr('id', 'comparison-parents');

            $.getJSON(parentGeoAPI)
                .done(function(results) {
                    parentOptionsContainer.append('p')
                        .attr('class', 'bottom display-type strong')
                        .html('Add all ' + sumlevMap[comparison.thisSumlev]['plural'] + ' in&nbsp;&hellip;');
                        
                    var parents = _.reject(results['parents'], function(i) {
                        return i.relation == 'this'
                    })

                    parentOptionsContainer.append('ul')
                            .attr('class', 'sumlev-list')
                        .selectAll('li')
                            .data(parents)
                        .enter().append('li').append('a')
                            .attr('href', function(d) {
                                var newGeoIDs = comparison.geoIDs.slice(0);
                                newGeoIDs.push(comparison.thisSumlev + '|' + d.geoid);

                                return comparison.buildComparisonURL(
                                    comparison.dataFormat, comparison.tableID, newGeoIDs, comparison.primaryGeoID
                                )
                            })
                            .text(function(d) { return d.display_name });

                });
        }
        return comparison;
    }

    comparison.makeChildOptions = function() {
        // no tribbles!
        d3.selectAll('#comparison-children').remove();

        if (!!comparison.primaryGeoID && sumlevMap[comparison.thisSumlev]['children'].length > 0) {
            var childOptionsContainer = comparison.aside.append('div')
                    .attr('class', 'aside-block hidden')
                    .attr('id', 'comparison-children');

            childOptionsContainer.append('p')
                    .attr('class', 'bottom display-type strong')
                    .html('Divide ' + comparison.primaryGeoName + ' into &hellip;');

            childOptionsContainer.append('ul')
                    .attr('class', 'sumlev-list')
                .selectAll('li')
                    .data(sumlevMap[comparison.thisSumlev]['children'])
                .enter().append('li').append('a')
                    .attr('href', function(d) {
                        var newGeoIDs = comparison.geoIDs.slice(0);
                        newGeoIDs.push(d + '|' + comparison.primaryGeoID);

                        return comparison.buildComparisonURL(
                            comparison.dataFormat, comparison.tableID, newGeoIDs, comparison.primaryGeoID
                        )
                    })
                    .text(function(d) { return sumlevMap[d]['plural'] });
        }
        return comparison;
    }

    comparison.makeChosenGeoList = function() {
        // no tribbles!
        d3.selectAll('#comparison-chosen-geos').remove();

        var chosenGeoContainer = comparison.aside.append('div')
                .attr('class', 'aside-block')
                .attr('id', 'comparison-chosen-geos');

        chosenGeoContainer.append('a')
                .classed('action-button', true)
                .attr('href', '#')
                .text('Add more places')
                .on('click', function() {
                    d3.event.preventDefault();
                    comparison.toggleGeoControls();
                    comparison.trackEvent(comparison.capitalize(comparison.dataFormat)+' View', 'Toggle geo search', '');
                })

        chosenGeoContainer.append('p')
                .attr('class', 'bottom display-type strong')
                .html('Selected geographies');

        var geoOptions = _.flatten(_.map(comparison.sumlevMap, function(s) {
            return s.selections
        }))

        var chosenGeoOptions = chosenGeoContainer.append('ul')
                .attr('class', 'sumlev-list')
            .selectAll('li')
                .data(geoOptions)
            .enter().append('li')
                .attr('data-geoid', function(d) { return d.geoID })
                .classed('inactive', function(d) {
                    return (comparison.chosenSumlev && comparison.chosenSumlev != d.sumlev) ? true : false
                })
                .text(function(d) { return d.name });
                
        if (geoOptions.length > 1) {
            var removeGeoOptions = chosenGeoOptions.append('a')
                    .classed('remove', true)
                    .attr('href', '#')
                    .attr('data-geoid', function(d) { return d.geoID })
                    .html('<small>Remove</small>')
                    .on('click', function(d) {
                        comparison.removeGeoID(d.geoID, this)
                        comparison.trackEvent(comparison.capitalize(comparison.dataFormat)+' View', 'Remove geography', d.geoID);
                    });
        }
                
        return comparison;
    }
    
    comparison.toggleGeoControls = function() {
        $('#comparison-chosen-geos, #comparison-add, #comparison-parents, #comparison-children, #map-controls #data-display').toggle();
        if (!!comparison.lockedParent) {
            var toggledY = (comparison.lockedParent.css('overflow-y') == 'auto') ? 'visible' : 'auto';
            comparison.lockedParent.css('overflow-y', toggledY);
        }
    }
    
    comparison.lockVisibleGeoControls = function() {
        $('#comparison-chosen-geos, #comparison-add, #comparison-parents, #comparison-children').show();
        $('aside .action-button').hide();
    }
    
    comparison.toggleTableSearch = function() {
        comparison.$displayHeader.toggle();
        comparison.$displayWrapper.toggle();

        if (!!comparison.lockedParent) {
            comparison.lockedParent.find('aside').toggle();
            comparison.lockedParent.css('overflow-y', 'visible');
        }

        comparison.$topicSelectContainer.toggle();
        comparison.$topicSelect.focus();
    }
    
    comparison.addGeographyCompareTools = function() {
        comparison.aside.selectAll('.aside-block').remove();

        // show the currently selected geographies
        comparison.makeChosenGeoList();

        // add typeahead place picker
        comparison.makeGeoSelectWidget();
        
        // fallback again in case we're redrawing without refresh
        if (!!comparison.primaryGeoID && !!comparison.primaryGeoName) {
            // create shortcuts for adding groups of geographies to comparison
            comparison.makeParentOptions();
            comparison.makeChildOptions();
        }
    }
    
    comparison.addNumberToggles = function(redrawFunction) {
        d3.select('#number-toggles').remove();
        var toggleText = (comparison.valueType == 'estimate') ? 'Switch to percentages' : 'Switch to totals',
            toggleID = (comparison.valueType == 'estimate') ? 'show-percentage' : 'show-number',
            notes = d3.select('#tool-notes'),
            toggle = notes.append('div')
                    .attr('id', 'number-toggles')
                    .classed('tool-group', true)
                .append('a')
                    .classed('toggle-control', true)
                    .attr('id', toggleID)
                    .text(toggleText);

        comparison.addNumberToggleListener(redrawFunction);
        return comparison;
    }
    
    comparison.addNumberToggleListener = function(redrawFunction) {
        var toggleControl = $('.toggle-control');
        toggleControl.on('click', function() {
            var clicked = $(this),
                showClass = clicked.attr('id').replace('show-','.'),
                toggleID = (showClass == '.number') ? 'show-percentage' : 'show-number',
                toggleText = (showClass == '.number') ? 'Switch to percentages' : 'Switch to totals';

            toggleControl.attr('id', toggleID).text(toggleText);
            comparison.trackEvent(comparison.capitalize(comparison.dataFormat)+' View', 'Toggle percent/number display', showClass);
            
            // update the URL and redraw the page
            comparison.valueType = (comparison.valueType == 'estimate') ? 'percentage' : 'estimate';
            comparison.updateHashObj('valueType', comparison.valueType);
            if (!!redrawFunction) {
                redrawFunction();
            }
        })
    }
    
    comparison.addToggleViewListener = function() {
        $('#data-view-toggles').on('click', 'a', function(e) {
            e.preventDefault();
            // make the url for pushState
            var url = comparison.buildComparisonURL(
                $(this).data('format'), comparison.tableID, comparison.geoIDs, comparison.primaryGeoID
            );
            window.location = url;
        });
    }
    
    
    
    // UTILITIES
    
    comparison.buildComparisonURL = function(dataFormat, tableID, geoIDs, primaryGeoID) {
        // pass in vars to create arbitrary destinations
        if (!!tableID) {
            // if we're changing tables, need to get rid of hash params
            // that might not be valid in the next table
            comparison.hash = {};
        }
        
        var dataFormat = dataFormat || comparison.dataFormat,
            tableID = tableID || comparison.tableID,
            geoIDs = geoIDs || comparison.geoIDs,
            primaryGeoID = primaryGeoID || comparison.primaryGeoID;
        
        var url = '/data/'+dataFormat+'/?table='+tableID;
        if (!!geoIDs) {
            url += '&geo_ids=' + geoIDs.join(',')
        }
        if (!!primaryGeoID) {
            url += '&primary_geo_id=' + primaryGeoID
        }
        if (!!comparison.hash) {
            var hashArray = [];
            _.each(comparison.hash, function(v, k) {
                hashArray.push(k+'|'+v)
            });
            
            if (hashArray.length) {
                url += '#' + hashArray.join(',');
            }
        }
        
        return url
    }
    
    comparison.makeHashObj = function() {
        comparison.hash = comparison.hash || {};

        if (window.location.hash) {
            var hash = window.location.hash.substring(1),
                hashBits = hash.split(',');
            
            _.each(hashBits, function(bit) {
                params = bit.split('|');
                comparison.hash[params[0]] = params[1];
            });
        }
    }
    
    comparison.updateHashObj = function(key, value) {
        if (key && value) {
            comparison.hash[key] = value;
        }
        window.history.replaceState({}, "", comparison.buildComparisonURL());
    }
    
    comparison.removeGeoID = function(geoID, clickedElement) {
        d3.event.preventDefault();
        d3.select(clickedElement.parentNode).remove()

        // get that geoID out of here
        comparison.geoIDs.splice(comparison.geoIDs.indexOf(geoID), 1);
        if (comparison.primaryGeoID == geoID) {
            comparison.primaryGeoID = (comparison.geoIDs.length == 1 && comparison.geoIDs[0].indexOf('|') == -1) ? comparison.geoIDs[0] : null;
        }

        if (geoID.indexOf('|') !== -1) {
            var groupBits = geoID.split('|'),
                childSumlev = groupBits[0],
                parentGeoID = groupBits[1];
            
            _.each(comparison.data.geography, function(v, k) {
                var thisSumlev = k.split('-')[0];
                if (v.parent_geoid == parentGeoID && thisSumlev == childSumlev) {
                    delete comparison.data.data[k];
                }
            });
        } else {
            delete comparison.data.data[geoID];
        }

        // change the window URL and redraw the page
        window.history.pushState({}, "", comparison.buildComparisonURL());
        comparison.addStandardMetadata();
        comparison.makeDataDisplay();
    }

    comparison.setResultsContainerHeight = _.debounce(function() {
        // redraw to match new dimensions
        window.browserWidth = document.documentElement.clientWidth;
        window.browserHeight = document.documentElement.clientHeight;

        // use options.dataContainer
        var top = document.getElementById(comparison.resultsContainerID).getBoundingClientRect().top,
            maxContainerHeight = Math.floor(browserHeight - top - 20),
            bestHeight = (comparison.dataDisplayHeight < maxContainerHeight) ? comparison.dataDisplayHeight : maxContainerHeight;

        $('#'+comparison.resultsContainerID).css('height', bestHeight+'px');
    }, 100);

    comparison.getSortedPlaces = function(field) {
        var sortedPlaces = _.map(comparison.data.data, function(v, k) {
            var placeName = (comparison.data.geography[k]) ? comparison.data.geography[k]['name'] : 'N/A'
            return {
                geoID: k,
                name: placeName
            }
        }).sort(comparison.sortDataBy(field));

        return sortedPlaces
    }

    comparison.sortDataBy = function(field, sortFunc) {
        // allow reverse sorts, e.g. '-value'
        var sortOrder = (field[0] === "-") ? -1 : 1;
        if (sortOrder == -1) {
            field = field.substr(1);
        }

        // allow passing in a sort function
        var key = sortFunc ? function (x) { return sortFunc(x[field]); } : function (x) { return x[field]; };

        return function (a,b) {
            var A = key(a), B = key(b);
            return ((A < B) ? -1 : (A > B) ? +1 : 0) * sortOrder;
        }
    }
    
    comparison.getStatType = function() {
        var title = comparison.table.title.toLowerCase();
        
        if (title.indexOf('dollars') !== -1 && title.indexOf('percent') == -1) {
            return 'dollar'
        }
        return 'number';
    }
    
    comparison.cleanData = function(data) {
        // remove non-data headers that are the first field in the table,
        // which simply duplicate information from the table name.
        _.each(_.keys(data.tables[comparison.tableID]['columns']), function(k) {
            if (k.indexOf('000.5') != -1) {
                delete data.tables[comparison.tableID]['columns'][k];
            }
        });
        
        return data
    }
    
    comparison.prefixColumnNames = function(columns) {
        // A user may need to view a column name in isolation, with no context
        // as to its level of indent. Prefixed column names allow this:
        // 
        // Female
        //   Car, truck or van
        //     Carpooled
        //       In 2-person carpool
        //
        // to be represented as:
        //
        // Female: Car, truck or van: Carpooled: In 2-person carpool

        // store prefixPieces as an object with keys/values, because not all
        // tables apply indents in a standard, orderly or predictable fashion.
        // because some tables have a first non-total column with indent > 1,
        // and some skip directly from 0 to 2, then come back to 1 later,
        // we need to seed this with empty slots for later concatenation.
        var prefixPieces = {'0':'', '1':'', '2':''},
            prefixName;

        _.each(columns, function(v) {
            // strip occasional end chars to prep names for concatenation
            prefixName = v.name.replace(/(:|--)*$/,'').replace(/\s*$/,'');
            
            // add name piece to proper slot,
            // allowing for weird subhead columns with null indents
            prefixPieces[v.indent || 0] = prefixName;
            
            // compile a prefixed name that makes sense regardless of context
            v.prefixed_name = _.values(prefixPieces).slice(0, v.indent+1).filter(function(n){return n}).join(': ');
        });
    }

    comparison.makeSumlevMap = function() {
        var sumlevSets = {};
        _.each(comparison.geoIDs, function(i) {
            var thisSumlev = i.split('-')[0],
                barPosn = thisSumlev.indexOf('|'),
                thisName;
            if (barPosn > -1) {
                thisSumlev = thisSumlev.substring(0, barPosn);
            }

            sumlevSets[thisSumlev] = sumlevSets[thisSumlev] || {};
            sumlevSets[thisSumlev]['selections'] = sumlevSets[thisSumlev]['selections'] || [];
            
            if (i.indexOf('|') > -1) {
                var nameBits = i.split('|');
                thisName = comparison.capitalize(sumlevMap[nameBits[0]]['plural']) + ' in ' + comparison.data.geography[nameBits[1]]['name'];
            } else {
                thisName = comparison.data.geography[i]['name'];
            }
            sumlevSets[thisSumlev]['selections'].push({'name': thisName, 'geoID': i, 'sumlev': thisSumlev})
        });
        _.each(_.keys(comparison.data.data), function(i) {
            var thisSumlev = i.split('-')[0];
            sumlevSets[thisSumlev]['count'] = sumlevSets[thisSumlev]['count'] || 0;
            sumlevSets[thisSumlev]['count'] += 1;
        });
        _.each(_.keys(sumlevSets), function(i) {
            sumlevSets[i]['name'] = sumlevMap[i];
        });
        
        return sumlevSets;
    }
    
    comparison.makeSortedSumlevMap = function(sumlevSets) {
        sumlevSets = _.map(sumlevSets, function(v, k) {
            return {
                sumlev: k,
                name: v.name,
                count: v.count,
                geoIDs: v.geoIDs
            }
        }).sort(comparison.sortDataBy('-count'));

        return sumlevSets;
    }

    comparison.capitalize = function(string) {
        return string.charAt(0).toUpperCase() + string.slice(1);
    }

    comparison.calcMedian = function(values) {
        values.sort( function(a, b) { return a - b; });
        var half = Math.floor(values.length / 2);

        if (values.length % 2) {
            return values[half];
        } else {
            return Math.round(((values[half-1] + values[half]) / 2.0) * 100) / 100;
        }
    }

    comparison.trackEvent = function(category, action, label) {
        // e.g. comparison.trackEvent('Comparisons', 'Add geographies', sumlev);
        // make sure we have Google Analytics function available
        if (typeof(ga) == 'function') {
            ga('send', 'event', category, action, label);
        }
    }
    
    comparison.addNumbertoggles = function(redrawFunction) {
        d3.select('#number-toggles').remove();
        var toggleText = (comparison.valueType == 'estimate') ? 'Switch to percentages' : 'Switch to totals',
            toggleID = (comparison.valueType == 'estimate') ? 'show-percentage' : 'show-number',
            notes = d3.select('#tool-notes'),
            toggle = notes.append('div')
                    .attr('id', 'number-toggles')
                    .classed('tool-group', true)
                .append('a')
                    .classed('toggle-control', true)
                    .attr('id', toggleID)
                    .text(toggleText);

        comparison.addNumberToggleListener(redrawFunction);
        return comparison;
    }

    comparison.loadMapData = function(cb) {
        // load all country, province, municipality and ward geo data
        var levels = ['province', 'municipality', 'ward'];
        var counter = levels.length;
        var featureMap = {};

        _.each(levels, function(level) {
            d3.json('http://maps.code4sa.org/political/2011/' + level, function(error, topo) {
                if (error) return console.warn(error);

                var features = topojson.feature(topo, topo.objects.demarcation).features;

                // index by geoid
                _.each(features, function(feature) {
                    var geoid = level + '-' + feature.id;
                    featureMap[geoid] = feature;
                });

                if (--counter == 0) {
                    // collect those we're interested in
                    var usefulFeatures = {};

                    _.each(comparison.dataGeoIDs, function(geoid) {
                        var feature = featureMap[geoid];
                        feature.properties.geoid = geoid;
                        feature.properties.name = comparison.data.geography[geoid].name;
                        usefulFeatures[geoid] = feature;
                    });

                    cb(usefulFeatures);
                }
            });
        });
    }

    // ready, set, go
    comparison.init(options);
    return comparison;
}<|MERGE_RESOLUTION|>--- conflicted
+++ resolved
@@ -161,7 +161,6 @@
                 }));
             }
 
-<<<<<<< HEAD
             // add imagery
             L.tileLayer('http://{s}.tile.stamen.com/toner-lite/{z}/{x}/{y}.png', {
               attribution: 'Map tiles by <a href="http://stamen.com">Stamen Design</a>, <a href="http://creativecommons.org/licenses/by/3.0">CC BY 3.0</a> &mdash; Map data &copy; <a href="http://openstreetmap.org">OpenStreetMap</a> contributors, <a href="http://creativecommons.org/licenses/by-sa/2.0/">CC-BY-SA</a>',
@@ -170,10 +169,6 @@
             }).addTo(comparison.map);
                 
 
-            // initial page load, make map with first column
-            // and sumlev with the most geographies
-            comparison.chosenColumn = comparison.columnKeys[0];
-=======
             // initial page load, make map with currently selected
             // column (first column by default), and sumlev with the most
             // geographies
@@ -188,7 +183,6 @@
                 comparison.chosenColumn = comparison.columnKeys[0];
             }
 
->>>>>>> 79473e5b
             comparison.changeMapControls();
             comparison.showChoropleth();
 
