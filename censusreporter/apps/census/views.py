--- conflicted
+++ resolved
@@ -362,20 +362,6 @@
 
         return page_context
 
-<<<<<<< HEAD
-class ComparisonBuilder(TemplateView):
-    template_name = 'comparison_builder.html'
-
-    def get_context_data(self, *args, **kwargs):
-        page_context = {}
-        
-        summary_level_options = SummaryLevel.objects.exclude(ancestors__isnull=True).only('name','slug','summary_level')
-        page_context.update({
-            'summary_level_options': summary_level_options
-        })
-
-        return page_context
-=======
 class GeoSearch(TemplateView):
     template_name = 'geo_search.html'
 
@@ -385,4 +371,16 @@
         }
         tables = None
         columns = None
->>>>>>> 7b60aa20
+
+class ComparisonBuilder(TemplateView):
+    template_name = 'comparison_builder.html'
+
+    def get_context_data(self, *args, **kwargs):
+        page_context = {}
+
+        summary_level_options = SummaryLevel.objects.exclude(ancestors__isnull=True).only('name','slug','summary_level')
+        page_context.update({
+            'summary_level_options': summary_level_options
+        })
+
+        return page_context