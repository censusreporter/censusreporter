--- conflicted
+++ resolved
@@ -351,47 +351,8 @@
             return geo_data
         return None
 
-<<<<<<< HEAD
-    def enhance_api_data(self, api_data):
-        dict_list = find_dicts_with_key(api_data, 'values')
-
-        for d in dict_list:
-            raw = {}
-            enhanced = {}
-            geo_value = d['values']['this']
-            num_comparatives = 2
-
-            # create our containers for transformation
-            for obj in ['values', 'error', 'numerators', 'numerator_errors']:
-                if not obj in d:
-                    raw[obj] = {
-                        'this': 0,
-                        'province': 0,
-                        'country': 0,
-                    }
-                else:
-                    raw[obj] = d[obj]
-
-                enhanced[obj] = OrderedDict()
-            enhanced['index'] = OrderedDict()
-            enhanced['error_ratio'] = OrderedDict()
-            comparative_sumlevs = []
-
-            # enhance
-            for sumlevel in ['this', 'province', 'country']:
-
-                # favor CBSA over county, but we don't want both
-                if sumlevel == 'county' and 'CBSA' in enhanced['values']:
-                    continue
-
-                # add the index value for comparatives
-                if sumlevel in raw['values']:
-                    enhanced['values'][sumlevel] = raw['values'][sumlevel]
-                    enhanced['index'][sumlevel] = get_ratio(geo_value, raw['values'][sumlevel])
-=======
     def s3_keyname(self, geo_id):
         return '/1.0/data/profiles/%s.json' % geo_id
->>>>>>> 9bc018a1
 
     def make_s3(self):
         if AWS_KEY and AWS_SECRET:
