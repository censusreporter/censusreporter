from django.conf.urls import url, patterns, include
from django.contrib import admin
from django.views.generic import TemplateView

from .utils import GEOGRAPHIES_MAP
<<<<<<< HEAD
from .views import GeographyDetailView, ComparisonView, ComparisonBuilder, PlaceSearchJson, TableSearch, TableSearchJson

admin.autodiscover()
=======
from .views import GeographyDetailView, ComparisonView, PlaceSearchJson, TableSearch, TableSearchJson, GeoSearch
>>>>>>> 7b60aa20

geography_type_options = '|'.join([str.replace(' ','-') for str in GEOGRAPHIES_MAP.keys()])
comparison_types = 'map|table|distribution'

urlpatterns = patterns('',
    (r'^admin/', include(admin.site.urls)),

    url(
        regex   = '^$',
        view    = TemplateView.as_view(template_name='homepage.html'),
        kwargs  = {},
        name    = 'homepage',
    ),

    url(
        regex   = '^place-search/$',
        view    = PlaceSearchJson.as_view(),
        kwargs  = {},
        name    = 'place_search_json',
    ),

    url(
        regex   = '^table-search/$',
        view    = TableSearch.as_view(),
        kwargs  = {},
        name    = 'table_search',
    ),
    url(
        regex   = '^table-search/json/$',
        view    = TableSearchJson.as_view(),
        kwargs  = {},
        name    = 'table_search_json',
    ),

    url(
        regex   = '^compare/$',
        view    = ComparisonBuilder.as_view(),
        kwargs  = {},
        name    = 'comparison_builder',
    ),

    # e.g. /profiles/16000US5367000/ (Spokane, WA)
    url(
        regex   = '^profiles/(?P<geography_id>[-\w]+)/$',
        view    = GeographyDetailView.as_view(),
        kwargs  = {},
        name    = 'geography_detail',
    ),

    # e.g. /compare/53/050/ (counties in Washington)
    url(
        regex   = '^compare/(?P<parent_id>[-\w]+)/(?P<descendant_sumlev>[-\w]+)/$',
        view    = ComparisonView.as_view(),
        kwargs  = {},
        name    = 'geography_comparison',
    ),
    # e.g. /compare/53/050/map/
    url(
        regex   = '^compare/(?P<parent_id>[-\w]+)/(?P<descendant_sumlev>[-\w]+)/(?P<comparison_type>%s)/$' % comparison_types,
        view    = ComparisonView.as_view(),
        kwargs  = {},
        name    = 'geography_comparison_detail',
    ),
<<<<<<< HEAD
=======
    url(
        regex   = '^place-search/$',
        view    = PlaceSearchJson.as_view(),
        kwargs  = {},
        name    = 'place_search_json',
    ),
    url(
        regex   = '^table-search/$',
        view    = TableSearch.as_view(),
        kwargs  = {},
        name    = 'table_search',
    ),
    url(
        regex   = '^table-search/json/$',
        view    = TableSearchJson.as_view(),
        kwargs  = {},
        name    = 'table_search_json',
    ),
    url(
        regex   = '^geo-search/$',
        view    = GeoSearch.as_view(),
        kwargs  = {},
        name    = 'geo_search',
    ),
>>>>>>> 7b60aa20
)<|MERGE_RESOLUTION|>--- conflicted
+++ resolved
@@ -3,13 +3,9 @@
 from django.views.generic import TemplateView
 
 from .utils import GEOGRAPHIES_MAP
-<<<<<<< HEAD
-from .views import GeographyDetailView, ComparisonView, ComparisonBuilder, PlaceSearchJson, TableSearch, TableSearchJson
+from .views import GeographyDetailView, ComparisonView, ComparisonBuilder, PlaceSearchJson, TableSearch, TableSearchJson, GeoSearch
 
 admin.autodiscover()
-=======
-from .views import GeographyDetailView, ComparisonView, PlaceSearchJson, TableSearch, TableSearchJson, GeoSearch
->>>>>>> 7b60aa20
 
 geography_type_options = '|'.join([str.replace(' ','-') for str in GEOGRAPHIES_MAP.keys()])
 comparison_types = 'map|table|distribution'
@@ -45,6 +41,13 @@
     ),
 
     url(
+        regex   = '^geo-search/$',
+        view    = GeoSearch.as_view(),
+        kwargs  = {},
+        name    = 'geo_search',
+    ),
+
+    url(
         regex   = '^compare/$',
         view    = ComparisonBuilder.as_view(),
         kwargs  = {},
@@ -73,31 +76,4 @@
         kwargs  = {},
         name    = 'geography_comparison_detail',
     ),
-<<<<<<< HEAD
-=======
-    url(
-        regex   = '^place-search/$',
-        view    = PlaceSearchJson.as_view(),
-        kwargs  = {},
-        name    = 'place_search_json',
-    ),
-    url(
-        regex   = '^table-search/$',
-        view    = TableSearch.as_view(),
-        kwargs  = {},
-        name    = 'table_search',
-    ),
-    url(
-        regex   = '^table-search/json/$',
-        view    = TableSearchJson.as_view(),
-        kwargs  = {},
-        name    = 'table_search_json',
-    ),
-    url(
-        regex   = '^geo-search/$',
-        view    = GeoSearch.as_view(),
-        kwargs  = {},
-        name    = 'geo_search',
-    ),
->>>>>>> 7b60aa20
 )