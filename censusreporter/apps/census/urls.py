--- conflicted
+++ resolved
@@ -6,16 +6,9 @@
 from django.views.decorators.cache import cache_page
 from django.views.generic.base import TemplateView, RedirectView
 
-<<<<<<< HEAD
-from .views import (HomepageView, GeographyDetailView,
-    TableSearch, TableSearchJson, GeoSearch, LocateView, HealthcheckView,
-    DataView, TopicView, ExampleView, Elasticsearch)
-=======
-from .utils import GEOGRAPHIES_MAP
 from .views import (HomepageView, GeographyDetailView, GeographySearchView,
     TableDetailView, TableSearchView, PlaceSearchJson, GeoSearch, LocateView,
     HealthcheckView, DataView, TopicView, ExampleView, Elasticsearch)
->>>>>>> 9bc018a1
 
 from .wazi_views import SouthAfricaGeographyDetailView, SouthAfricaGeographyJsonView, WardSearchProxy, PlaceSearchJson, SouthAfricaLocateView
 
@@ -44,7 +37,7 @@
         name    = 'geography_detail',
     ),
 
-    # e.g. /profiles/province-GT/
+    # e.g. /profiles/province-GT.json
     url(
         regex   = '^(embed_data/)?profiles/(?P<geography_id>(%s)-[\w]+)\.json$' % geo_levels,
         view    = cache_page(STANDARD_CACHE_TIME)(SouthAfricaGeographyJsonView.as_view()),
@@ -52,12 +45,13 @@
         name    = 'geography_json',
     ),
 
-    url(
-        regex   = '^profiles/$',
-        view    = cache_page(STANDARD_CACHE_TIME)(GeographySearchView.as_view()),
-        kwargs  = {},
-        name    = 'geography_search',
-    ),
+    # TODO enable this see: https://github.com/Code4SA/censusreporter/issues/31
+    #url(
+    #    regex   = '^profiles/$',
+    #    view    = cache_page(STANDARD_CACHE_TIME)(GeographySearchView.as_view()),
+    #    kwargs  = {},
+    #    name    = 'geography_search',
+    #),
 
     # e.g. /table/B01001/
     url(
@@ -153,7 +147,6 @@
     ),
 
     url(
-<<<<<<< HEAD
         regex   = '^ward-search/json/$',
         view    = WardSearchProxy.as_view(),
         kwargs  = {},
@@ -163,25 +156,17 @@
     ## LOCAL DEV VERSION OF API ##
 
     url(
-        regex   = '^table-search/$',
-        view    = TableSearch.as_view(),
-        kwargs  = {},
-        name    = 'table_search',
-    ),
-    url(
-        regex   = '^table-search/json/$',
-        view    = TableSearchJson.as_view(),
-        kwargs  = {},
-        name    = 'table_search_json',
-    ),
-
-    url(
-=======
->>>>>>> 9bc018a1
         regex   = '^geo-search/$',
         view    = GeoSearch.as_view(),
         kwargs  = {},
         name    = 'geo_search',
     ),
+
+    url(
+        regex   = '^elasticsearch/$',
+        view    = Elasticsearch.as_view(),
+        kwargs  = {},
+        name    = 'elasticsearch',
+    ),
     ## END LOCAL DEV VERSION OF API ##
 )