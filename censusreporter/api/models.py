from sqlalchemy import (Column, ForeignKey, Integer, SmallInteger,
                        String, Table, MetaData)
from sqlalchemy.ext.declarative import declarative_base, declared_attr
from sqlalchemy.orm import relationship

from .utils import get_table_name


class Base(object):
    @declared_attr
    def __tablename__(cls):
        return cls.__name__.lower()

    def __repr__(self):
        return '%s(%s)' % (self.__class__.__name__,
                           ', '.join(['%s="%s"' % (c.name, getattr(self, c.name))
                                      for c in self.__table__.columns]))


Base = declarative_base(cls=Base)


'''
Geographic models
'''

class Ward(Base):
    # an 8-digit number where the last 2 digits refer
    # to the ward number, e.g. 21001001 where ward_no = 1
    code = Column(String(8), primary_key=True)
    ward_no = Column(SmallInteger, nullable=False)
    muni_code = Column(String(8), ForeignKey('municipality.code'))
    district_code = Column(String(8), ForeignKey('district.code'))
    province_code = Column(String(3), ForeignKey('province.code'))

<<<<<<< HEAD
    municipality = relationship('Municipality')
    district = relationship('District')
    province = relationship('Province')
=======
    # associations
    muni      = relationship('Municipality', lazy=False)
    district  = relationship('District', lazy=False)
    province  = relationship('Province', lazy=False)

    level = 'ward'

    def parents(self):
        return [self.muni, self.district, self.province]
>>>>>>> 559f5d28


class Municipality(Base):
    # a 5-character string where the first 2 characters is the
    # province code and the last 3 are digits, e.g. MP322
    # Note: a few municipalities exist for large city areas with
    # 3-letter codes, e.g. CPT (same code used for district)
    code = Column(String(8), primary_key=True)
    name = Column(String(32), nullable=False)
    district_code = Column(String(8), ForeignKey('district.code'))
    province_code = Column(String(3), ForeignKey('province.code'))

<<<<<<< HEAD
    district = relationship('District')
    province = relationship('Province')
=======
    # associations
    district  = relationship('District', lazy=False)
    province  = relationship('Province', lazy=False)

    level = 'municipality'

    def parents(self):
        return [self.district, self.province]
>>>>>>> 559f5d28


class District(Base):
    # a 4-character string starting with 'DC' and followed by
    # 1 or 2 digits, e.g. DC10
    # Note: a few districts exist for large city areas with
    # 3-letter codes, e.g. CPT (same code used for municipality)
    code = Column(String(8), primary_key=True)
    name = Column(String(32), nullable=False)
    province_code = Column(String(3), ForeignKey('province.code'))

<<<<<<< HEAD
    province = relationship('Province')
=======
    # associations
    province  = relationship('Province', lazy=False)

    level = 'district'

    def parents(self):
        return [self.province]
>>>>>>> 559f5d28


class Province(Base):
    # a 2 or 3-letter string
    code = Column(String(3), primary_key=True)
    name = Column(String(16), nullable=False)
    # as defined here:
    # http://en.wikipedia.org/wiki/List_of_FIPS_region_codes_(S%E2%80%93U)#SF:_South_Africa
    fips_code = Column(String(4), index=True, unique=True, nullable=False)

    level = 'province'

    def parents(self):
        # TODO: return nation
        return []


'''
Census data models
'''

_census_table_models = {}


def get_model_from_fields(fields, geo_level, table_name=None):
    '''
    Generates an ORM model for arbitrary census fields by geography.

    :param list fields: the census fields in `api.utils.census_fields`, e.g. ['highest educational level', 'type of sector']
    :param str geo_level: one of the geographics levels defined in `api.utils.geo_levels`, e.g. 'province'
    :param str table_name: the name of the database table, if different from the default table
    :return: ORM model class containing the given fields with type String(128), a 'total' field
    with type Integer and '%(geo_level)s_code' with type ForeignKey('%(geo_level)s.code')
    :rtype: Model
    '''
    if table_name is None:
        table_name = get_table_name(fields, geo_level)
    if table_name in _census_table_models:
        return _census_table_models[table_name]

    field_columns = [Column(field, String(128), primary_key=True)
                     for field in fields]
    # no foreign key for country - we assume there is only 1 country's data
    if geo_level != 'country':
        field_columns.append(Column('%s_code' % geo_level, String(8),
                                    ForeignKey('%s.code' % geo_level),
                                    primary_key=True))
    class Model(Base):
        __table__ = Table(table_name, Base.metadata,
            Column('total', Integer, nullable=False),
            *field_columns
        )
    _census_table_models[table_name] = Model
    return Model<|MERGE_RESOLUTION|>--- conflicted
+++ resolved
@@ -33,21 +33,15 @@
     district_code = Column(String(8), ForeignKey('district.code'))
     province_code = Column(String(3), ForeignKey('province.code'))
 
-<<<<<<< HEAD
-    municipality = relationship('Municipality')
-    district = relationship('District')
-    province = relationship('Province')
-=======
     # associations
-    muni      = relationship('Municipality', lazy=False)
-    district  = relationship('District', lazy=False)
-    province  = relationship('Province', lazy=False)
+    municipality  = relationship('Municipality', lazy=False)
+    district      = relationship('District', lazy=False)
+    province      = relationship('Province', lazy=False)
 
     level = 'ward'
 
     def parents(self):
-        return [self.muni, self.district, self.province]
->>>>>>> 559f5d28
+        return [self.municipality, self.district, self.province]
 
 
 class Municipality(Base):
@@ -60,10 +54,6 @@
     district_code = Column(String(8), ForeignKey('district.code'))
     province_code = Column(String(3), ForeignKey('province.code'))
 
-<<<<<<< HEAD
-    district = relationship('District')
-    province = relationship('Province')
-=======
     # associations
     district  = relationship('District', lazy=False)
     province  = relationship('Province', lazy=False)
@@ -72,7 +62,6 @@
 
     def parents(self):
         return [self.district, self.province]
->>>>>>> 559f5d28
 
 
 class District(Base):
@@ -84,17 +73,12 @@
     name = Column(String(32), nullable=False)
     province_code = Column(String(3), ForeignKey('province.code'))
 
-<<<<<<< HEAD
-    province = relationship('Province')
-=======
-    # associations
     province  = relationship('Province', lazy=False)
 
     level = 'district'
 
     def parents(self):
         return [self.province]
->>>>>>> 559f5d28
 
 
 class Province(Base):
