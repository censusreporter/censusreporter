--- conflicted
+++ resolved
@@ -228,23 +228,6 @@
     </div>
     <div class="c-map-panel">
       <div class="section">
-<<<<<<< HEAD
-          <h2 class="subhead">I want to learn about a...</h2>
-          <p class="body-text">These tools are designed to provide more data on a location based on geographical area via a map, or by Parcel ID or address.</p>
-          <div class="l-flex-space-between l-flex-center">
-            <div>
-              <a href="/draw/">
-                <img src="{{ STATIC_URL }}img/geographic-select-placeholder.png" alt="">
-                <h3>Geographic Area</h3>
-              </a>
-            </div>
-              <div>
-                <a href="https://parceltool.datadrivendetroit.org/">
-                  <img src="{{ STATIC_URL }}img/parcel-id-placeholder.png" alt="">
-                  <h3>Parcel ID or Address</h3>
-                </a>
-              </div>
-=======
         <h2 class="subhead">I want to learn about a...</h2>
         <p class="body-text">These tools are designed to provide more data on a location based on geographical area via a map, or by Parcel ID or address.</p>
         <div class="options">
@@ -261,7 +244,6 @@
             </a>
           </div>
         </div>
->>>>>>> ba8cb11b
       </div>
     </div>
     <div class="c-IAB-panel">
