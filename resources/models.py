from django import forms
from django.db import models

# Create your models here.
from wagtail.core.models import Page
from wagtail.core.fields import RichTextField
from wagtail.admin.edit_handlers import FieldPanel

from modelcluster.fields import ParentalKey, ParentalManyToManyField
from modelcluster.contrib.taggit import ClusterTaggableManager
from taggit.models import TaggedItemBase

from wagtail.snippets.models import register_snippet

@register_snippet
class InformationForActionCategory(models.Model):
    name = models.CharField(max_length=255)

    panels = [
        FieldPanel('name'),
    ]

    def __str__(self):
        return self.name

    class Meta:
        verbose_name_plural = 'Information For Action Categories'



class InformationForActionPageTag(TaggedItemBase):
    content_object = ParentalKey(
        'InformationForActionPage',
        related_name='tagged_items',
        on_delete=models.CASCADE
    )


class InformationForActionPage(Page):
    date = models.DateField("Post date")
    intro = models.CharField(max_length=250)
    body = RichTextField(blank=True)
    tags = ClusterTaggableManager(through=InformationForActionPageTag, blank=True)
    categories = ParentalManyToManyField('resources.InformationForActionCategory', blank=True)


    content_panels = Page.content_panels + [
        FieldPanel('date'),
        FieldPanel('intro'),
        FieldPanel('tags'),
        FieldPanel('categories', widget=forms.CheckboxSelectMultiple),
        FieldPanel('body', classname="full"),
    ]

class IABIndexPage(Page):
    intro = RichTextField(blank=True)

    content_panels = Page.content_panels + [
        FieldPanel('intro', classname="full")
    ]

class IABDemolitionsIndexPage(Page):
    intro = RichTextField(blank=True)

    content_panels = Page.content_panels + [
        FieldPanel('intro', classname="full")
    ]

<<<<<<< HEAD
=======
class IABAffordabilityIndexPage(Page):
    intro = RichTextField(blank=True)

    content_panels = Page.content_panels + [
        FieldPanel('intro', classname="full")
    ]

class IABHousingIndexPage(Page):
    intro = RichTextField(blank=True)

    content_panels = Page.content_panels + [
        FieldPanel('intro', classname="full")
    ]

class IABForeclosuresIndexPage(Page):
    intro = RichTextField(blank=True)

    content_panels = Page.content_panels + [
        FieldPanel('intro', classname="full")
    ]

>>>>>>> fead8292
class InformationForActionTagIndexPage(Page):

    def get_context(self, request):

        # Filter by tag
        tag = request.GET.get('tag')
        informationforactionpages = InformationForActionPage.objects.filter(tags__name=tag)

        # Update template context
        context = super().get_context(request)
        context['informationforactionpages'] = informationforactionpages
        return context


class OfficialProgramReportsPage(Page):
    date = models.DateField("Post date")
    intro = models.CharField(max_length=250)
    body = RichTextField(blank=True)

    content_panels = Page.content_panels + [
        FieldPanel('date'),
        FieldPanel('intro'),
        FieldPanel('body', classname="full"),
    ]<|MERGE_RESOLUTION|>--- conflicted
+++ resolved
@@ -66,8 +66,6 @@
         FieldPanel('intro', classname="full")
     ]
 
-<<<<<<< HEAD
-=======
 class IABAffordabilityIndexPage(Page):
     intro = RichTextField(blank=True)
 
@@ -89,7 +87,6 @@
         FieldPanel('intro', classname="full")
     ]
 
->>>>>>> fead8292
 class InformationForActionTagIndexPage(Page):
 
     def get_context(self, request):
